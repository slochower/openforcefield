--- conflicted
+++ resolved
@@ -1135,10 +1135,6 @@
             self.phase = list()
             self.k = list()
 
-<<<<<<< HEAD
-            # TODO: Fractional bond orders should be processed on the per-force basis instead of per-bond basis
-            if 'fractional_bondorder_method' in parent.attrib:
-=======
             # Check that the SMIRKS pattern matches the type it's supposed to
             try:
                 chemenv = ChemicalEnvironment(self.smirks)
@@ -1149,8 +1145,8 @@
                 print("Warning: Could not confirm whether smirks pattern %s is a valid %s torsion." % (self.smirks, self.torsiontype))
 
 
-            if 'fractional_bondorder' in parent.attrib:
->>>>>>> 65f6b459
+            # TODO: Fractional bond orders should be processed on the per-force basis instead of per-bond basis
+            if 'fractional_bondorder_method' in parent.attrib:
                 self.fractional_bondorder = parent.attrib['fractional_bondorder']
             else:
                 self.fractional_bondorder = None
