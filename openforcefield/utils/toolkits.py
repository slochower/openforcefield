#!/usr/bin/env python
"""
Wrapper classes for providing a minimal consistent interface to cheminformatics toolkits

Currently supported toolkits:

* The `OpenEye Toolkit <https://docs.eyesopen.com/toolkits/python/quickstart-python/index.html>`_
* The `RDKit <http://www.rdkit.org/>`_
* `AmberTools <http://ambermd.org/AmberTools.php>`_

.. todo::

   * Add checks at the beginning of each toolkit method call to make sure toolkit is licened
   * Switch toolkit methods to object methods instead of static methods
   * Should this be under ``openforcefield.utils.toolkits`` or ``openforcefield.toolkits``?
   * Add singleton global toolkit registry that registers all available toolkits by default when this file is imported
   * Add description fields for each toolkit wrapper
   * Eliminate global variables in favor of a singleton pattern
   * Change global variables from _INSTALLED to _AVAILABLE

"""

__all__ = [
    'DEFAULT_AROMATICITY_MODEL',
    'ALLOWED_AROMATICITY_MODELS',
    'DEFAULT_FRACTIONAL_BOND_ORDER_MODEL',
    'ALLOWED_FRACTIONAL_BOND_ORDER_MODELS',
    'DEFAULT_CHARGE_MODEL',
    'ALLOWED_CHARGE_MODELS',
    'LicenseError',
    'MissingPackageError',
    'ToolkitUnavailableException',
    'InvalidToolkitError',
    'UndefinedStereochemistryError',
    'GAFFAtomTypeWarning',
    'ToolkitWrapper',
    'OpenEyeToolkitWrapper',
    'RDKitToolkitWrapper',
    'AmberToolsToolkitWrapper',
    'ToolkitRegistry',
    'GLOBAL_TOOLKIT_REGISTRY',
    'OPENEYE_AVAILABLE',
    'RDKIT_AVAILABLE',
    'AMBERTOOLS_AVAILABLE',
    'BASIC_CHEMINFORMATICS_TOOLKITS'
]


#=============================================================================================
# GLOBAL IMPORTS
#=============================================================================================

import copy
from distutils.spawn import find_executable
from functools import wraps
import importlib
import logging
import subprocess
import tempfile

from simtk import unit
import numpy as np

from openforcefield.utils import all_subclasses, MessageException, inherit_docstrings


#=============================================================================================
# CONFIGURE LOGGER
#=============================================================================================

logger = logging.getLogger(__name__)

#=============================================================================================
# SUPPORTED MODELS
#
# TODO: We may no longer need these since we now require SMIRNOFF to specify these models explicitly.
#=============================================================================================

DEFAULT_AROMATICITY_MODEL = 'OEAroModel_MDL'  # TODO: Is there a more specific name and reference for the aromaticity model?
ALLOWED_AROMATICITY_MODELS = ['OEAroModel_MDL']

DEFAULT_FRACTIONAL_BOND_ORDER_MODEL = 'Wiberg'  # TODO: Is there a more specific name and reference for the fractional bond order models?
ALLOWED_FRACTIONAL_BOND_ORDER_MODELS = ['Wiberg']

DEFAULT_CHARGE_MODEL = 'AM1-BCC'  # TODO: Should this be `AM1-BCC`, or should we encode BCCs explicitly via AM1-CM2 preprocessing?
ALLOWED_CHARGE_MODELS = ['AM1-BCC'
                         ]  # TODO: Which models do we want to support?


#=============================================================================================
# Exceptions
#=============================================================================================

class LicenseError(Exception):
    """This function requires a license that cannot be found."""
    pass


class MissingPackageError(MessageException):
    """This function requires a package that is not installed."""
    pass


class ToolkitUnavailableException(MessageException):
    """The requested toolkit is unavailable."""
    # TODO: Allow toolkit to be specified and used in formatting/printing exception.
    pass


class InvalidToolkitError(MessageException):
    """A non-toolkit object was received when a toolkit object was expected"""


class UndefinedStereochemistryError(MessageException):
    """A molecule was attempted to be loaded with undefined stereochemistry"""
    pass


class GAFFAtomTypeWarning(RuntimeWarning):
    """A warning raised if a loaded mol2 file possibly uses GAFF atom types."""
    pass

class ChargeMethodUnavailableError(MessageException):
    """A toolkit does not support the requested partial_charge_method combination"""
    pass

class IncorrectNumConformersError(MessageException):
    """The requested partial_charge_method expects a different number of conformers than was provided"""
    pass

class IncorrectNumConformersWarning(Warning):
    """The requested partial_charge_method expects a different number of conformers than was provided"""
    pass

class ChargeCalculationError(MessageException):
    """An unhandled error occured in an external toolkit during charge calculation"""
    pass

#=============================================================================================
# TOOLKIT UTILITY DECORATORS
#=============================================================================================

#=============================================================================================
# UTILITY FUNCTIONS
#=============================================================================================

#=============================================================================================
# CHEMINFORMATICS TOOLKIT WRAPPERS
#=============================================================================================

class ToolkitWrapper:
    """
    Toolkit wrapper base class.

    .. warning :: This API is experimental and subject to change.
    """
    _is_available = None  # True if toolkit is available
    _toolkit_name = None  # Name of the toolkit
    _toolkit_installation_instructions = None  # Installation instructions for the toolkit
    _toolkit_file_read_formats = None  # The file types that this toolkit can read
    _toolkit_file_write_formats = None  # The file types that this toolkit can write

    #@staticmethod
    # TODO: Right now, to access the class definition, I have to make this a classmethod
    # and thereby call it with () on the outermost decorator. Is this wasting time? Are we caching
    # the is_available results?
    @classmethod
    def requires_toolkit(cls):  #remember cls is a ToolkitWrapper subclass here
        def decorator(func):
            @wraps(func)
            def wrapped_function(*args, **kwargs):
                if not cls.is_available():
                    msg = 'This function requires the {} toolkit'.format(
                        cls._toolkit_name)
                    raise LicenseError(msg)
                value = func(*args, **kwargs)
                return value

            return wrapped_function

        return decorator

    @property
    #@classmethod
    def toolkit_name(self):
        """
        The name of the toolkit wrapped by this class.
        """
        return self.__class__._toolkit_name

    @property
    @classmethod
    def toolkit_installation_instructions(cls):
        """
        Instructions on how to install the wrapped toolkit.
        """
        return cls._toolkit_installation_instructions

    #@classmethod
    @property
    def toolkit_file_read_formats(self):
        """
        List of file formats that this toolkit can read.
        """
        return self._toolkit_file_read_formats

    #@classmethod
    @property
    def toolkit_file_write_formats(self):
        """
        List of file formats that this toolkit can write.
        """
        return self._toolkit_file_write_formats

    @staticmethod
    def is_available():
        """
        Check whether the corresponding toolkit can be imported

        Returns
        -------
        is_installed : bool
            True if corresponding toolkit is installed, False otherwise.

        """
        return NotImplementedError

    def from_file(self,
                  file_path,
                  file_format,
                  allow_undefined_stereo=False):
        """
        Return an openforcefield.topology.Molecule from a file using this toolkit.

        Parameters
        ----------
        file_path : str
            The file to read the molecule from
        file_format : str
            Format specifier, usually file suffix (eg. 'MOL2', 'SMI')
            Note that not all toolkits support all formats. Check ToolkitWrapper.toolkit_file_read_formats for details.
        allow_undefined_stereo : bool, default=False
            If false, raises an exception if any molecules contain undefined stereochemistry.
        Returns
        -------
        molecules : Molecule or list of Molecules
            a list of Molecule objects is returned.

        """
        return NotImplementedError

    def from_file_obj(self,
                      file_obj,
                      file_format,
                      allow_undefined_stereo=False):
        """
        Return an openforcefield.topology.Molecule from a file-like object (an object with a ".read()" method using this
         toolkit.

        Parameters
        ----------
        file_obj : file-like object
            The file-like object to read the molecule from
        file_format : str
            Format specifier, usually file suffix (eg. 'MOL2', 'SMI')
            Note that not all toolkits support all formats. Check ToolkitWrapper.toolkit_file_read_formats for details.
        allow_undefined_stereo : bool, default=False
            If false, raises an exception if any molecules contain undefined stereochemistry. If false, the function
            skips loading the molecule.

        Returns
        -------
        molecules : Molecule or list of Molecules
            a list of Molecule objects is returned.
        """
        return NotImplementedError


    def _check_n_conformers(self,
                            molecule,
                            partial_charge_method,
                            min_confs=None,
                            max_confs=None,
                            strict_n_conformers=False):
        """
        Private method for validating the number of conformers on a molecule prior to partial
        charge calculation

        Parameters
        ----------
        molecule : Molecule
            Molecule for which partial charges are to be computed
        partial_charge_method : str, optional, default=None
            The name of the charge method being used
        min_confs : int, optional, default=None
            The minimum number of conformers required to use this charge method
        max_confs : int, optional, default=None
            The maximum number of conformers required to use this charge method
        strict_n_conformers : bool, default=False
            Whether to raise an exception if an invalid number of conformers is provided.
            If this is False and an invalid number of conformers is found, a warning will be raised.

        Raises
        ------
        ValueError
            If the wrong number of conformers is attached to the input molecule, and strict_n_conformers is True.
        """
        import warnings
        n_confs = len(molecule.conformers)
        wrong_confs_msg = f"Molecule '{molecule}' has {n_confs} conformers, " \
            f"but charge method '{partial_charge_method}' expects"
        exception_suffix = "You can disable this error by setting `strict_n_conformers=False' " \
                           "when calling 'molecule.assign_partial_charges'."
        # If there's no n_confs filter, then this molecule automatically passes
        if min_confs is None and max_confs is None:
            return
        # If there's constraints on both ends, check both limits
        elif min_confs is not None and max_confs is not None:
            if not(min_confs <= n_confs <= max_confs):
                if min_confs == max_confs:
                    wrong_confs_msg += f" exactly {min_confs}."
                else:
                    wrong_confs_msg += f" between {min_confs} and {max_confs}."

            else:
                return
        # If there's only a max constraint, check that
        elif min_confs is not None and max_confs is None:
            if not(min_confs <= n_confs):
                wrong_confs_msg += f" at least {min_confs}."
            else:
                return
        # If there's only a maximum constraint, check that
        elif min_confs is None and max_confs is not None:
            if not(n_confs <= max_confs):
                wrong_confs_msg += f" at most {max_confs}."
            else:
                return
        # If we've made it this far, the molecule has the wrong number of conformers
        if strict_n_conformers:
            wrong_confs_msg += exception_suffix
            raise IncorrectNumConformersError(wrong_confs_msg)
        else:
            warnings.warn(wrong_confs_msg, IncorrectNumConformersWarning)





@inherit_docstrings
class BuiltInToolkitWrapper(ToolkitWrapper):
    """
    Built-in ToolkitWrapper for very basic functionality. This is intended for use in testing and not much more.

    .. warning :: This API is experimental and subject to change.
    """
    _toolkit_name = 'Built-in Toolkit'
    _toolkit_installation_instructions = 'This toolkit is installed with the Open Force Field Toolkit and does' \
                                         'not require additional dependencies.'
    _toolkit_file_read_formats = []
    _toolkit_file_write_formats = []


    def assign_partial_charges(self,
                               molecule,
                               partial_charge_method=None,
                               use_conformers=None,
                               strict_n_conformers=False):
        """
        Compute partial charges with the built-in toolkit using simple arithmetic operations, and assign
        the new values to the partial_charges attribute.

        .. warning :: This API is experimental and subject to change.

        Parameters
        ----------
        molecule : openforcefield.topology.Molecule
            Molecule for which partial charges are to be computed
        partial_charge_method: str, optional, default=None
            The charge model to use. One of ['zeros', 'formal_charge']. If None, 'formal_charge' will be used.
        use_conformers : iterable of simtk.unit.Quantity-wrapped numpy arrays, each with shape (n_atoms, 3) and dimension of distance. Optional, default = None
            Coordinates to use for partial charge calculation. If None, an appropriate number of conformers
            will be generated.
        strict_n_conformers : bool, default=False
            Whether to raise an exception if an invalid number of conformers is provided for the given charge method.
            If this is False and an invalid number of conformers is found, a warning will be raised
            instead of an Exception.

        Raises
        ------
        ChargeMethodUnavailableError if the requested charge method can not be handled by this toolkit

        IncorrectNumConformersError if strict_n_conformers is True and use_conformers is provided and specifies an
        invalid number of conformers for the requested method

        ChargeCalculationError if the charge calculation is supported by this toolkit, but fails
        """
        from openforcefield.topology import Molecule
        PARTIAL_CHARGE_METHODS = {'zeros':         {'rec_confs':0,
                                                    'min_confs':0,
                                                    'max_confs':0},
                                  'formal_charge': {'rec_confs':0,
                                                    'min_confs':0,
                                                    'max_confs':0}
                                  }

        if partial_charge_method is None:
            partial_charge_method = 'formal_charge'

        # Make a temporary copy of the molecule, since we'll be messing with its conformers
        mol_copy = Molecule(molecule)

        partial_charge_method = partial_charge_method.lower()
        if partial_charge_method not in PARTIAL_CHARGE_METHODS:
            raise ChargeMethodUnavailableError(f'Partial charge method "{partial_charge_method}"" is not supported by '
                                               f'the Built-in toolkit. Available charge methods are '
                                               f'{list(PARTIAL_CHARGE_METHODS.keys())}')

        if use_conformers is None:
            # Note that this refers back to the GLOBAL_TOOLKIT_REGISTRY by default, since
            # BuiltInToolkitWrapper can't generate conformers
            mol_copy.generate_conformers(n_conformers=PARTIAL_CHARGE_METHODS[partial_charge_method]['rec_confs'])
        else:
            mol_copy._conformers = None
            for conformer in use_conformers:
                mol_copy.add_conformer(conformer)
            self._check_n_conformers(mol_copy, partial_charge_method=partial_charge_method, min_confs=0,
                                     max_confs=0,strict_n_conformers=strict_n_conformers)

        partial_charges = unit.Quantity(np.zeros((molecule.n_particles)), unit.elementary_charge)
        if partial_charge_method == 'zeroes':
            pass
        elif partial_charge_method == 'formal_charge':
            for part_idx, particle in enumerate(molecule.particles):
                partial_charges[part_idx] = particle.formal_charge

        molecule.partial_charges = partial_charges



@inherit_docstrings
class OpenEyeToolkitWrapper(ToolkitWrapper):
    """
    OpenEye toolkit wrapper

    .. warning :: This API is experimental and subject to change.
    """
    _toolkit_name = 'OpenEye Toolkit'
    _toolkit_installation_instructions = 'The OpenEye toolkit requires a (free for academics) license, and can be ' \
                                         'found at: ' \
                                         'https://docs.eyesopen.com/toolkits/python/quickstart-python/install.html'

    def __init__(self):

        self._toolkit_file_read_formats = [
            'CAN', 'CDX', 'CSV', 'FASTA', 'INCHI', 'INCHIKEY', 'ISM', 'MDL', 'MF',
            'MMOD', 'MOL2', 'MOL2H', 'MOPAC', 'OEB', 'PDB', 'RDF', 'SDF', 'SKC',
            'SLN', 'SMI', 'USM', 'XYC'
        ]
        self._toolkit_file_write_formats = [
            'CAN', 'CDX', 'CSV', 'FASTA', 'INCHI', 'INCHIKEY', 'ISM', 'MDL', 'MF',
            'MMOD', 'MOL2', 'MOL2H', 'MOPAC', 'OEB', 'PDB', 'RDF', 'SDF', 'SKC',
            'SLN', 'SMI', 'USM', 'XYC'
        ]

        # check if the toolkit can be loaded
        if not self.is_available():
            raise ToolkitUnavailableException(f'The required toolkit {self._toolkit_name} is not '
                                              f'available. {self._toolkit_installation_instructions}')

    @staticmethod
    def is_available(
            oetools=('oechem', 'oequacpac', 'oeiupac', 'oeomega')):
        """
        Check if the given OpenEye toolkit components are available.

        If the OpenEye toolkit is not installed or no license is found
        for at least one the given toolkits , ``False`` is returned.

        Parameters
        ----------
        oetools : str or iterable of strings, optional, default=('oechem', 'oequacpac', 'oeiupac', 'oeomega')
            Set of tools to check by their Python module name. Defaults
            to the complete set of tools supported by this function.
            Also accepts a single tool to check as a string instead of
            an iterable of length 1.

        Returns
        -------
        all_installed : bool
            ``True`` if all tools in ``oetools`` are installed and licensed,
            ``False`` otherwise

        """
        # Complete list of module -> license function to check.
        license_function_names = {
            'oechem': 'OEChemIsLicensed',
            'oequacpac': 'OEQuacPacIsLicensed',
            'oeiupac': 'OEIUPACIsLicensed',
            'oeomega': 'OEOmegaIsLicensed'
        }
        supported_tools = set(license_function_names.keys())

        # Make sure oetools is a set.
        if isinstance(oetools, str):
            oetools = {oetools}
        else:
            oetools = set(oetools)

        # Check for unkown tools.
        unknown_tools = oetools.difference(supported_tools)
        if len(unknown_tools) > 0:
            raise ValueError("Found unkown OpenEye tools: {}. Supported values are: {}".format(
                sorted(unknown_tools), sorted(supported_tools)))

        # Check license of all tools.
        all_licensed = True
        for tool in oetools:
            try:
                module = importlib.import_module('openeye.' + tool)
            except (ImportError, ModuleNotFoundError):
                return False
            else:
                all_licensed &= getattr(module, license_function_names[tool])()
        return all_licensed

    def from_object(self, object, allow_undefined_stereo=False):
        """
        If given an OEMol (or OEMol-derived object), this function will load it into an openforcefield.topology.molecule

        Parameters
        ----------
        object : A molecule-like object
            An object to by type-checked.
        allow_undefined_stereo : bool, default=False
            Whether to accept molecules with undefined stereocenters. If False,
            an exception will be raised if a molecule with undefined stereochemistry
            is passed into this function.

        Returns
        -------
        Molecule
            An openforcefield.topology.molecule Molecule.

        Raises
        ------
        ValueError
            If the object could not be converted into a Molecule.
        """
        # TODO: Add tests for the from_object functions
        from openeye import oechem
        if isinstance(object, oechem.OEMolBase):
            return self.from_openeye(object, allow_undefined_stereo=allow_undefined_stereo)
        raise TypeError('Cannot create Molecule from {} object'.format(type(object)))

    def from_file(self,
                  file_path,
                  file_format,
                  allow_undefined_stereo=False):
        """
        Return an openforcefield.topology.Molecule from a file using this toolkit.

        Parameters
        ----------
        file_path : str
            The file to read the molecule from
        file_format : str
            Format specifier, usually file suffix (eg. 'MOL2', 'SMI')
            Note that not all toolkits support all formats. Check ToolkitWrapper.toolkit_file_read_formats for details.
        allow_undefined_stereo : bool, default=False
            If false, raises an exception if oemol contains undefined stereochemistry.

        Returns
        -------
        molecules : List[Molecule]
            The list of ``Molecule`` objects in the file.

        Raises
        ------
        GAFFAtomTypeWarning
            If the loaded mol2 file possibly uses GAFF atom types, which
            are not supported.

        Examples
        --------

        Load a mol2 file into an OpenFF ``Molecule`` object.

        >>> from openforcefield.utils import get_data_file_path
        >>> mol2_file_path = get_data_file_path('molecules/cyclohexane.mol2')
        >>> toolkit = OpenEyeToolkitWrapper()
        >>> molecule = toolkit.from_file(mol2_file_path, file_format='mol2')

        """
        from openeye import oechem
        ifs = oechem.oemolistream(file_path)
        return self._read_oemolistream_molecules(ifs, allow_undefined_stereo, file_path=file_path)

    def from_file_obj(self,
                      file_obj,
                      file_format,
                      allow_undefined_stereo=False):
        """
        Return an openforcefield.topology.Molecule from a file-like object (an object with a ".read()" method using
        this toolkit.

        Parameters
        ----------
        file_obj : file-like object
            The file-like object to read the molecule from
        file_format : str
            Format specifier, usually file suffix (eg. 'MOL2', 'SMI')
            Note that not all toolkits support all formats. Check ToolkitWrapper.toolkit_file_read_formats for details.
        allow_undefined_stereo : bool, default=False
            If false, raises an exception if oemol contains undefined stereochemistry.

        Returns
        -------
        molecules : List[Molecule]
            The list of Molecule objects in the file object.

        Raises
        ------
        GAFFAtomTypeWarning
            If the loaded mol2 file possibly uses GAFF atom types, which
            are not supported.

        """
        from openeye import oechem

        # Configure input molecule stream.
        ifs = oechem.oemolistream()
        ifs.openstring(file_obj.read())
        oeformat = getattr(oechem, 'OEFormat_' + file_format)
        ifs.SetFormat(oeformat)

        return self._read_oemolistream_molecules(ifs, allow_undefined_stereo)

    def to_file_obj(self, molecule, file_obj, file_format):
        """
        Writes an OpenFF Molecule to a file-like object

        Parameters
        ----------
        molecule : an OpenFF Molecule
            The molecule to write
        file_obj
            The file-like object to write to
        file_format
            The format for writing the molecule data

        """
        with tempfile.TemporaryDirectory() as tmpdir:
            outfile = 'temp_molecule.' + file_format
            self.to_file(molecule, outfile, file_format)
            file_data = open(outfile).read()
        file_obj.write(file_data)

    def to_file(self, molecule, file_path, file_format):
        """
        Writes an OpenFF Molecule to a file-like object

        Parameters
        ----------
        molecule : an OpenFF Molecule
            The molecule to write
        file_path
            The file path to write to.
        file_format
            The format for writing the molecule data

        """
        from openeye import oechem
        oemol = self.to_openeye(molecule)
        ofs = oechem.oemolostream(file_path)
        openeye_format = getattr(oechem, 'OEFormat_' + file_format)
        ofs.SetFormat(openeye_format)

        # OFFTK strictly treats SDF as a single-conformer format.
        # We need to override OETK's behavior here if the user is saving a multiconformer molecule.

        # Remove all but the first conformer when writing to SDF as we only support single conformer format
        if (file_format.lower() == "sdf") and oemol.NumConfs() > 1:
            conf1 = [conf for conf in oemol.GetConfs()][0]
            flat_coords = list()
            for idx, coord in conf1.GetCoords().items():
                flat_coords.extend(coord)
            oemol.DeleteConfs()
            oecoords = oechem.OEFloatArray(flat_coords)
            oemol.NewConf(oecoords)
        # We're standardizing on putting partial charges into SDFs under the `atom.dprop.PartialCharge` property
        if (file_format.lower() == "sdf") and (molecule.partial_charges is not None):
            partial_charges_list = [oeatom.GetPartialCharge() for oeatom in oemol.GetAtoms()]
            partial_charges_str = ' '.join([f'{val:f}' for val in partial_charges_list])
            # TODO: "dprop" means "double precision" -- Is there any way to make Python more accurately
            #  describe/infer the proper data type?
            oechem.OESetSDData(oemol, "atom.dprop.PartialCharge", partial_charges_str)
        oechem.OEWriteMolecule(ofs, oemol)
        ofs.close()

    @staticmethod
    def _turn_oemolbase_sd_charges_into_partial_charges(oemol):
        """
        Process an OEMolBase object and check to see whether it has an SD data pair
        where the tag is "atom.dprop.PartialCharge", indicating that it has a list of
        atomic partial charges. If so, apply those charges to the OEAtoms in the OEMolBase,
        and delete the SD data pair.

        Parameters
        ----------
        oemol : openeye.oechem.OEMolBase
            The molecule to process

        Returns
        -------
        charges_are_present : bool
            Whether charges are present in the SD file. This is necessary because OEAtoms
            have a default partial charge of 0.0, which makes truly zero-charge molecules
            (eg "N2", "Ar"...) indistinguishable from molecules for which partial charges
            have not been assigned. The OFF Toolkit allows this distinction with
            mol.partial_charges=None. In order to complete roundtrips within the OFFMol
            spec, we must interpret the presence or absence of this tag as a proxy for
            mol.partial_charges=None.
        """
        from openeye import oechem
        for dp in oechem.OEGetSDDataPairs(oemol):
            if dp.GetTag() == "atom.dprop.PartialCharge":
                charges_str = oechem.OEGetSDData(oemol, "atom.dprop.PartialCharge")
                charges_unitless = [float(i) for i in charges_str.split()]
                assert len(charges_unitless) == oemol.NumAtoms()
                for charge, oeatom in zip(charges_unitless, oemol.GetAtoms()):
                    oeatom.SetPartialCharge(charge)
                oechem.OEDeleteSDData(oemol, "atom.dprop.PartialCharge")
                return True
        return False

    @classmethod
    def _read_oemolistream_molecules(cls, oemolistream, allow_undefined_stereo, file_path=None):
        """
        Reads and return the Molecules in a OEMol input stream.

        Parameters
        ----------
        oemolistream : oechem.oemolistream
            The OEMol input stream to read from.
        allow_undefined_stereo : bool
            If false, raises an exception if oemol contains undefined stereochemistry.
        file_path : str, optional
            The path to the mol2 file. This is used exclusively to make
            the error message more meaningful when the mol2 files doesn't
            use Tripos atom types.

        Returns
        -------
        molecules : List[Molecule]
            The list of Molecule objects in the stream.

        """
        from openeye import oechem

        mols = list()
        oemol = oechem.OEMol()
        while oechem.OEReadMolecule(oemolistream, oemol):
            oechem.OEPerceiveChiral(oemol)
            oechem.OEAssignAromaticFlags(oemol, oechem.OEAroModel_MDL)
            oechem.OE3DToInternalStereo(oemol)

            # If this is either a multi-conformer or multi-molecule SD file, check to see if there are partial charges
            if (oemolistream.GetFormat() == oechem.OEFormat_SDF) and hasattr(oemol, 'GetConfs'):
                # The openFF toolkit treats each conformer in a "multiconformer" SDF as
                # a separate molecule.
                # https://github.com/openforcefield/openforcefield/issues/202
                # Note that there is ambiguity about how SD data and "multiconformer" SD files should be stored.
                # As a result, we have to do some weird stuff below, as discussed in
                # https://docs.eyesopen.com/toolkits/python/oechemtk/oemol.html#dude-where-s-my-sd-data

                # Jeff: I was unable to find a way to distinguish whether a SDF was multiconformer or not.
                # The logic below should handle either single- or multi-conformer SDFs.
                for conf in oemol.GetConfIter():
                    # First, we turn "conf" into an OEMCMol (OE multiconformer mol), since OTHER file formats
                    # really are multiconformer, and we will eventually feed this into the `from_openeye` function,
                    # which is made to ingest multiconformer mols.
                    this_conf_oemcmol = conf.GetMCMol()

                    # Then, we take any SD data pairs that were on the oemol, and copy them on to "this_conf_oemcmol".
                    # These SD pairs will be populated if we're dealing with a single-conformer SDF.
                    for dp in oechem.OEGetSDDataPairs(oemol):
                        oechem.OESetSDData(this_conf_oemcmol, dp.GetTag(), dp.GetValue())
                    # On the other hand, these SD pairs will be populated if we're dealing with a MULTI-conformer SDF.
                    for dp in oechem.OEGetSDDataPairs(conf):
                        oechem.OESetSDData(this_conf_oemcmol, dp.GetTag(), dp.GetValue())
                    # This function fishes out the special SD data tag we use for partial charge
                    # ("atom.dprop.PartialCharge"), and applies those as OETK-supported partial charges on the OEAtoms
                    has_charges = cls._turn_oemolbase_sd_charges_into_partial_charges(this_conf_oemcmol)

                    # Finally, we feed the molecule into `from_openeye`, where it converted into an OFFMol
                    mol = cls.from_openeye(
                        this_conf_oemcmol,
                        allow_undefined_stereo=allow_undefined_stereo)

                    # If the molecule didn't even have the `PartialCharges` tag, we set it from zeroes to None here.
                    if not(has_charges):
                        mol.partial_charges = None
                    mols.append(mol)

            else:
                # In case this is being read from a SINGLE-molecule SD file, convert the SD field where we
                # stash partial charges into actual per-atom partial charges
                cls._turn_oemolbase_sd_charges_into_partial_charges(oemol)
                mol = cls.from_openeye(
                    oemol,
                    allow_undefined_stereo=allow_undefined_stereo)
                mols.append(mol)

            # Check if this is an AMBER-produced mol2 file, which we can not load because they use GAFF atom types.
            if oemolistream.GetFormat() == oechem.OEFormat_MOL2:
                cls._check_mol2_gaff_atom_type(mol, file_path)

        return mols

    def enumerate_protomers(self, molecule, max_states=10):
        """
        Enumerate the formal charges of a molecule to generate different protomoers.

        Parameters
        ----------
        molecule: openforcefield.topology.Molecule
            The molecule whose state we should enumerate

        max_states: int optional, default=10,
            The maximum number of protomer states to be returned.

        Returns
        -------
        molecules: List[openforcefield.topology.Molecule],
            A list of the protomers of the input molecules not including the input.
        """

        from openeye import oequacpac
        options = oequacpac.OEFormalChargeOptions()
        # add one as the input is included
        options.SetMaxCount(max_states + 1)

        molecules = []

        oemol = self.to_openeye(molecule=molecule)
        for protomer in oequacpac.OEEnumerateFormalCharges(oemol, options):

            mol = self.from_openeye(protomer, allow_undefined_stereo=True)

            if mol != molecule:
                molecules.append(mol)

        return molecules

    def enumerate_stereoisomers(self, molecule, undefined_only=False, max_isomers=20, rationalise=True):
        """
        Enumerate the stereocenters and bonds of the current molecule.

        Parameters
        ----------
        molecule: openforcefield.topology.Molecule
            The molecule whose state we should enumerate

        undefined_only: bool optional, default=False
            If we should enumerate all stereocenters and bonds or only those with undefined stereochemistry

        max_isomers: int optional, default=20
            The maximum amount of molecules that should be returned

        rationalise: bool optional, default=True
            If we should try to build and rationalise the molecule to ensure it can exist

        Returns
        --------
        molecules: List[openforcefield.topology.Molecule]
            A list of openforcefield.topology.Molecule instances

        """
        from openeye import oeomega, oechem
        oemol = self.to_openeye(molecule=molecule)

        # arguments for this function can be found here
        # <https://docs.eyesopen.com/toolkits/python/omegatk/OEConfGenFunctions/OEFlipper.html?highlight=stereoisomers>

        molecules = []
        for isomer in oeomega.OEFlipper(oemol, 200, not undefined_only, True, False):

            if rationalise:
                # try and determine if the molecule is reasonable by generating a conformer with
                # strict stereo, like embedding in rdkit
                omega = oeomega.OEOmega()
                omega.SetMaxConfs(1)
                omega.SetCanonOrder(False)
                # Don't generate random stereoisomer if not specified
                omega.SetStrictStereo(True)
                mol = oechem.OEMol(isomer)
                status = omega(mol)
                if status:
                    isomol = self.from_openeye(mol)
                    if isomol != molecule:
                        molecules.append(isomol)

            else:
                isomol = self.from_openeye(isomer)
                if isomol != molecule:
                    molecules.append(isomol)

        return molecules[:max_isomers]

    def enumerate_tautomers(self, molecule, max_states=20):
        """
        Enumerate the possible tautomers of the current molecule

        Parameters
        ----------
        molecule: openforcefield.topology.Molecule
            The molecule whose state we should enumerate

        max_states: int optional, default=20
            The maximum amount of molecules that should be returned

        Returns
        -------
        molecules: List[openforcefield.topology.Molecule]
            A list of openforcefield.topology.Molecule instances excluding the input molecule.
        """
        from openeye import oequacpac
        oemol = self.to_openeye(molecule=molecule)

        tautomers = []

        # set the options
        tautomer_options = oequacpac.OETautomerOptions()
        tautomer_options.SetApplyWarts(False)
        tautomer_options.SetMaxTautomersGenerated(max_states + 1)
        tautomer_options.SetSaveStereo(True)
        # this aligns the outputs of rdkit and openeye for the example cases
        tautomer_options.SetCarbonHybridization(False)

        for tautomer in oequacpac.OEEnumerateTautomers(oemol, tautomer_options):
            # remove the input tautomer from the output
            taut = self.from_openeye(tautomer, allow_undefined_stereo=True)
            if taut != molecule:
                tautomers.append(self.from_openeye(tautomer, allow_undefined_stereo=True))

        return tautomers

    @staticmethod
    def _check_mol2_gaff_atom_type(molecule, file_path=None):
        """Attempts to detect the presence of GAFF atom types in a molecule loaded from a mol2 file.

        For now, this raises a ``GAFFAtomTypeWarning`` if the molecule
        include Osmium and Holmium atoms, which have GAFF types OS and
        HO respectively.

        Parameters
        ----------
        molecule : openforcefield.topology.molecule.Molecule
            The loaded molecule.
        file_path : str, optional
            The path to the mol2 file. This is used exclusively to make
            the error message more meaningful.

        """
        # Handle default.
        if file_path is None:
            file_path = ''
        else:
            # Append a ':' character that will separate the file
            # path from the molecule string representation.
            file_path = file_path + ':'
        # atomic_number: (GAFF_type, element_name)
        warning_atomic_numbers = {
            76: ('OS', 'Osmium'),
            67: ('HO', 'Holmium')
        }

        for atom in molecule.atoms:
            try:
                atom_type, element_name = warning_atomic_numbers[atom.atomic_number]
            except KeyError:
                pass
            else:
                import warnings
                warn_msg = (f'OpenEye interpreted the type "{atom_type}" in {file_path}{molecule.name}'
                            f' as {element_name}. Does your mol2 file uses Tripos SYBYL atom types?'
                            ' Other atom types such as GAFF are not supported.')
                warnings.warn(warn_msg, GAFFAtomTypeWarning)

    @staticmethod
    def _openeye_cip_atom_stereochemistry(oemol, oeatom):
        """
        Determine CIP stereochemistry (R/S) for the specified atom

        Parameters
        ----------
        oemol : openeye.oechem.OEMolBase
            The molecule of interest
        oeatom : openeye.oechem.OEAtomBase
            The atom whose stereochemistry is to be computed

        Returns
        -------
        stereochemistry : str
            'R', 'S', or None if no stereochemistry is specified or the atom is not a stereocenter
        """
        from openeye import oechem

        if not oeatom.HasStereoSpecified():
            # No stereochemical information has been stored, so this could be unknown stereochemistry
            # TODO: Should we raise an exception?
            return None

        cip = oechem.OEPerceiveCIPStereo(oemol, oeatom)

        if cip == oechem.OECIPAtomStereo_S:
            return 'S'
        elif cip == oechem.OECIPAtomStereo_R:
            return 'R'
        elif cip == oechem.OECIPAtomStereo_NotStereo:
            # Not a stereocenter
            # TODO: Should this be a different case from ``None``?
            return None

    @staticmethod
    def _openeye_cip_bond_stereochemistry(oemol, oebond):
        """
        Determine CIP stereochemistry (E/Z) for the specified bond

        Parameters
        ----------
        oemol : openeye.oechem.OEMolBase
            The molecule of interest
        oebond : openeye.oechem.OEBondBase
            The bond whose stereochemistry is to be computed

        Returns
        -------
        stereochemistry : str
            'E', 'Z', or None if stereochemistry is unspecified or the bond is not a stereo bond

        """
        from openeye import oechem

        if not oebond.HasStereoSpecified():
            # No stereochemical information has been stored, so this could be unknown stereochemistry
            # TODO: Should we raise an exception?
            return None

        cip = oechem.OEPerceiveCIPStereo(oemol, oebond)

        if cip == oechem.OECIPBondStereo_E:
            return 'E'
        elif cip == oechem.OECIPBondStereo_Z:
            return 'Z'
        elif cip == oechem.OECIPBondStereo_NotStereo:
            return None

    @staticmethod
    def from_openeye(oemol, allow_undefined_stereo=False):
        """
        Create a Molecule from an OpenEye molecule. If the OpenEye molecule has
        implicit hydrogens, this function will make them explicit.

        ``OEAtom`` s have a different set of allowed value for partial charges than
        ``openforcefield.topology.Molecule`` s. In the OpenEye toolkits, partial charges
        are stored on individual ``OEAtom`` s, and their values are initialized to ``0.0``.
        In the Open Force Field Toolkit, an ``openforcefield.topology.Molecule``'s
        ``partial_charges`` attribute is initialized to ``None`` and can be set to a
        ``simtk.unit.Quantity``-wrapped numpy array with units of
        elementary charge. The Open Force
        Field Toolkit considers an ``OEMol`` where every ``OEAtom`` has a partial
        charge of ``float('nan')`` to be equivalent to an Open Force Field Molecule's
        ``partial_charges = None``.
        This assumption is made in both ``to_openeye`` and ``from_openeye``.

        .. warning :: This API is experimental and subject to change.

        Parameters
        ----------
        oemol : openeye.oechem.OEMol
            An OpenEye molecule
        allow_undefined_stereo : bool, default=False
            If false, raises an exception if oemol contains undefined stereochemistry.

        Returns
        -------
        molecule : openforcefield.topology.Molecule
            An openforcefield molecule

        Examples
        --------

        Create a Molecule from an OpenEye OEMol

        >>> from openeye import oechem
        >>> from openforcefield.tests.utils import get_data_file_path
        >>> ifs = oechem.oemolistream(get_data_file_path('systems/monomers/ethanol.mol2'))
        >>> oemols = list(ifs.GetOEGraphMols())

        >>> toolkit_wrapper = OpenEyeToolkitWrapper()
        >>> molecule = toolkit_wrapper.from_openeye(oemols[0])

        """
        from openeye import oechem
        from openforcefield.topology.molecule import Molecule
        import math


        # Add explicit hydrogens if they're implicit
        if oechem.OEHasImplicitHydrogens(oemol):
            oechem.OEAddExplicitHydrogens(oemol)

        # TODO: Is there any risk to perceiving aromaticity here instead of later?
        oechem.OEAssignAromaticFlags(oemol, oechem.OEAroModel_MDL)

        oechem.OEPerceiveChiral(oemol)

        # Check that all stereo is specified
        # Potentially better OE stereo check: OEFlipper — Toolkits - - Python
        # https: // docs.eyesopen.com / toolkits / python / omegatk / OEConfGenFunctions / OEFlipper.html

        unspec_chiral = False
        unspec_db = False
        problematic_atoms = list()
        problematic_bonds = list()

        for oeatom in oemol.GetAtoms():
            if oeatom.IsChiral():
                if not (oeatom.HasStereoSpecified()):
                    unspec_chiral = True
                    problematic_atoms.append(oeatom)
        for oebond in oemol.GetBonds():
            if oebond.IsChiral():
                if not (oebond.HasStereoSpecified()):
                    unspec_db = True
                    problematic_bonds.append(oebond)
        if (unspec_chiral or unspec_db):

            def oeatom_to_str(oeatom):
                return 'atomic num: {}, name: {}, idx: {}, aromatic: {}, chiral: {}'.format(
                    oeatom.GetAtomicNum(), oeatom.GetName(), oeatom.GetIdx(),
                    oeatom.IsAromatic(), oeatom.IsChiral())

            def oebond_to_str(oebond):
                return "order: {}, chiral: {}".format(oebond.GetOrder(),
                                                      oebond.IsChiral())

            def describe_oeatom(oeatom):
                description = "Atom {} with bonds:".format(
                    oeatom_to_str(oeatom))
                for oebond in oeatom.GetBonds():
                    description += "\nbond {} to atom {}".format(
                        oebond_to_str(oebond),
                        oeatom_to_str(oebond.GetNbr(oeatom)))
                return description

            msg = "OEMol has unspecified stereochemistry. " \
                  "oemol.GetTitle(): {}\n".format(oemol.GetTitle())
            if len(problematic_atoms) != 0:
                msg += "Problematic atoms are:\n"
                for problematic_atom in problematic_atoms:
                    msg += describe_oeatom(problematic_atom) + '\n'
            if len(problematic_bonds) != 0:
                msg += "Problematic bonds are: {}\n".format(problematic_bonds)
            if allow_undefined_stereo:
                msg = 'Warning (not error because allow_undefined_stereo=True): ' + msg
                logger.warning(msg)
            else:
                msg = 'Unable to make OFFMol from OEMol: ' + msg
                raise UndefinedStereochemistryError(msg)

        molecule = Molecule()
        molecule.name = oemol.GetTitle()

        # Copy any attached SD tag information
        for dp in oechem.OEGetSDDataPairs(oemol):
            molecule._properties[dp.GetTag()] = dp.GetValue()

        map_atoms = dict()  # {oemol_idx: molecule_idx}
        atom_mapping = {}
        for oeatom in oemol.GetAtoms():
            oe_idx = oeatom.GetIdx()
            map_id = oeatom.GetMapIdx()
            atomic_number = oeatom.GetAtomicNum()
            formal_charge = oeatom.GetFormalCharge() * unit.elementary_charge
            is_aromatic = oeatom.IsAromatic()
            stereochemistry = OpenEyeToolkitWrapper._openeye_cip_atom_stereochemistry(
                oemol, oeatom)
            #stereochemistry = self._openeye_cip_atom_stereochemistry(oemol, oeatom)
            name = ''
            if oeatom.HasData('name'):
                name = oeatom.GetData('name')
            atom_index = molecule.add_atom(
                atomic_number,
                formal_charge,
                is_aromatic,
                stereochemistry=stereochemistry,
                name=name)
            map_atoms[
                oe_idx] = atom_index  # store for mapping oeatom to molecule atom indices below
            atom_mapping[atom_index] = map_id

        # if we have a full atom map add it to the molecule, 0 indicates a missing mapping or no mapping
        if 0 not in atom_mapping.values():
            molecule._properties['atom_map'] = atom_mapping

        for oebond in oemol.GetBonds():
            atom1_index = map_atoms[oebond.GetBgnIdx()]
            atom2_index = map_atoms[oebond.GetEndIdx()]
            bond_order = oebond.GetOrder()
            is_aromatic = oebond.IsAromatic()
            stereochemistry = OpenEyeToolkitWrapper._openeye_cip_bond_stereochemistry(
                oemol, oebond)
            if oebond.HasData('fractional_bond_order'):
                fractional_bond_order = oebond.GetData('fractional_bond_order')
            else:
                fractional_bond_order = None

            molecule.add_bond(
                atom1_index,
                atom2_index,
                bond_order,
                is_aromatic=is_aromatic,
                stereochemistry=stereochemistry,
                fractional_bond_order=fractional_bond_order)

        # TODO: Copy conformations, if present
        # TODO: Come up with some scheme to know when to import coordinates
        # From SMILES: no
        # From MOL2: maybe
        # From other: maybe
        if hasattr(oemol, 'GetConfs'):
            for conf in oemol.GetConfs():
                n_atoms = molecule.n_atoms
                positions = unit.Quantity(
                    np.zeros([n_atoms, 3], np.float), unit.angstrom)
                for oe_id in conf.GetCoords().keys():
                    off_atom_coords = unit.Quantity(conf.GetCoords()[oe_id],
                                                    unit.angstrom)
                    off_atom_index = map_atoms[oe_id]
                    positions[off_atom_index, :] = off_atom_coords
                if (positions == 0 * unit.angstrom).all() and n_atoms > 1:
                    continue
                molecule.add_conformer(positions)

        # Copy partial charges, if present
        partial_charges = unit.Quantity(
            np.zeros(molecule.n_atoms, dtype=np.float),
            unit=unit.elementary_charge)

        # If all OEAtoms have a partial charge of NaN, then the OFFMol should
        # have its partial_charges attribute set to None
        any_partial_charge_is_not_nan = False
        for oe_atom in oemol.GetAtoms():
            oe_idx = oe_atom.GetIdx()
            off_idx = map_atoms[oe_idx]
            unitless_charge = oe_atom.GetPartialCharge()
            if not math.isnan(unitless_charge):
                any_partial_charge_is_not_nan = True
                #break
            charge = unitless_charge * unit.elementary_charge
            partial_charges[off_idx] = charge

        if any_partial_charge_is_not_nan:
            molecule.partial_charges = partial_charges
        else:
            molecule.partial_charges = None

        return molecule

    @staticmethod
    def to_openeye(molecule, aromaticity_model=DEFAULT_AROMATICITY_MODEL):
        """
        Create an OpenEye molecule using the specified aromaticity model

        ``OEAtom`` s have a different set of allowed value for partial charges than
        ``openforcefield.topology.Molecule`` s. In the OpenEye toolkits, partial charges
        are stored on individual ``OEAtom`` s, and their values are initialized to ``0.0``.
        In the Open Force Field Toolkit, an ``openforcefield.topology.Molecule``'s
        ``partial_charges`` attribute is initialized to ``None`` and can be set to a
        ``simtk.unit.Quantity``-wrapped numpy array with units of
        elementary charge. The Open Force
        Field Toolkit considers an ``OEMol`` where every ``OEAtom`` has a partial
        charge of ``float('nan')`` to be equivalent to an Open Force Field Molecule's
        ``partial_charges = None``.
        This assumption is made in both ``to_openeye`` and ``from_openeye``.

        .. todo ::

           * Should the aromaticity model be specified in some other way?

       .. warning :: This API is experimental and subject to change.

        Parameters
        ----------
        molecule : openforcefield.topology.molecule.Molecule object
            The molecule to convert to an OEMol
        aromaticity_model : str, optional, default=DEFAULT_AROMATICITY_MODEL
            The aromaticity model to use

        Returns
        -------
        oemol : openeye.oechem.OEMol
            An OpenEye molecule

        Examples
        --------

        Create an OpenEye molecule from a Molecule

        >>> from openforcefield.topology import Molecule
        >>> toolkit_wrapper = OpenEyeToolkitWrapper()
        >>> molecule = Molecule.from_smiles('CC')
        >>> oemol = toolkit_wrapper.to_openeye(molecule)

        """
        from openeye import oechem

        oemol = oechem.OEMol()
        #if not(molecule.name is None):
        oemol.SetTitle(molecule.name)
        map_atoms = {}  # {off_idx : oe_idx}
        # Add atoms
        oemol_atoms = list()  # list of corresponding oemol atoms
        for atom in molecule.atoms:
            oeatom = oemol.NewAtom(atom.atomic_number)
            oeatom.SetFormalCharge(atom.formal_charge.value_in_unit(unit.elementary_charge)) # simtk.unit.Quantity(1, unit.elementary_charge)
            oeatom.SetAromatic(atom.is_aromatic)
            oeatom.SetData('name', atom.name)
            oeatom.SetPartialCharge(float('nan'))
            oemol_atoms.append(oeatom)
            map_atoms[atom.molecule_atom_index] = oeatom.GetIdx()

        # Add bonds
        oemol_bonds = list()  # list of corresponding oemol bonds
        for bond in molecule.bonds:
            #atom1_index = molecule.atoms.index(bond.atom1)
            #atom2_index = molecule.atoms.index(bond.atom2)
            atom1_index = bond.atom1_index
            atom2_index = bond.atom2_index
            oebond = oemol.NewBond(oemol_atoms[atom1_index],
                                   oemol_atoms[atom2_index])
            oebond.SetOrder(bond.bond_order)
            oebond.SetAromatic(bond.is_aromatic)
            if not (bond.fractional_bond_order is None):
                oebond.SetData('fractional_bond_order',
                               bond.fractional_bond_order)
            oemol_bonds.append(oebond)

        # Set atom stereochemistry now that all connectivity is in place
        for atom, oeatom in zip(molecule.atoms, oemol_atoms):
            if not atom.stereochemistry:
                continue

            # Set arbitrary initial stereochemistry
            neighs = [n for n in oeatom.GetAtoms()]
            oeatom.SetStereo(neighs, oechem.OEAtomStereo_Tetra,
                             oechem.OEAtomStereo_Right)

            # Flip chirality if stereochemistry isincorrect
            oeatom_stereochemistry = OpenEyeToolkitWrapper._openeye_cip_atom_stereochemistry(
                oemol, oeatom)
            if oeatom_stereochemistry != atom.stereochemistry:
                # Flip the stereochemistry
                oeatom.SetStereo(neighs, oechem.OEAtomStereo_Tetra,
                                 oechem.OEAtomStereo_Left)
                # Verify it matches now as a sanity check
                oeatom_stereochemistry = OpenEyeToolkitWrapper._openeye_cip_atom_stereochemistry(
                    oemol, oeatom)
                if oeatom_stereochemistry != atom.stereochemistry:
                    raise Exception(
                        'Programming error: OpenEye atom stereochemistry assumptions failed.'
                    )

        # Set bond stereochemistry
        for bond, oebond in zip(molecule.bonds, oemol_bonds):
            if not bond.stereochemistry:
                continue

            atom1_index = bond.molecule.atoms.index(bond.atom1)
            atom2_index = bond.molecule.atoms.index(bond.atom2)
            # Set arbitrary initial stereochemistry
            oeatom1, oeatom2 = oemol_atoms[atom1_index], oemol_atoms[
                atom2_index]
            oeatom1_neighbor = [
                n for n in oeatom1.GetAtoms() if not n == oeatom2
            ][0]
            oeatom2_neighbor = [
                n for n in oeatom2.GetAtoms() if not n == oeatom1
            ][0]
            #oebond.SetStereo([oeatom1, oeatom2], oechem.OEBondStereo_CisTrans, oechem.OEBondStereo_Cis)
            oebond.SetStereo([oeatom1_neighbor, oeatom2_neighbor],
                             oechem.OEBondStereo_CisTrans,
                             oechem.OEBondStereo_Cis)

            # Flip stereochemistry if incorrect
            oebond_stereochemistry = OpenEyeToolkitWrapper._openeye_cip_bond_stereochemistry(
                oemol, oebond)
            if oebond_stereochemistry != bond.stereochemistry:
                # Flip the stereochemistry
                oebond.SetStereo([oeatom1_neighbor, oeatom2_neighbor],
                                 oechem.OEBondStereo_CisTrans,
                                 oechem.OEBondStereo_Trans)
                # Verify it matches now as a sanity check
                oebond_stereochemistry = OpenEyeToolkitWrapper._openeye_cip_bond_stereochemistry(
                    oemol, oebond)
                if oebond_stereochemistry != bond.stereochemistry:
                    raise Exception(
                        'Programming error: OpenEye bond stereochemistry assumptions failed.'
                    )

        # Retain conformations, if present
        if molecule.n_conformers != 0:
            oemol.DeleteConfs()
            for conf in molecule._conformers:
                # OE needs a 1 x (3*n_Atoms) double array as input
                flat_coords = np.zeros((oemol.NumAtoms() * 3),
                                       dtype=np.float32)
                for index, oe_idx in map_atoms.items():
                    (x, y, z) = conf[index, :] / unit.angstrom
                    flat_coords[(3 * oe_idx)] = x
                    flat_coords[(3 * oe_idx) + 1] = y
                    flat_coords[(3 * oe_idx) + 2] = z

                oecoords = oechem.OEFloatArray(flat_coords)
                oemol.NewConf(oecoords)

        # Retain charges, if present. All atoms are initialized above with a partial charge of NaN.
        if molecule._partial_charges is not None:
            oe_indexed_charges = np.zeros((molecule.n_atoms), dtype=np.float)
            for off_idx, charge in enumerate(molecule._partial_charges):
                oe_idx = map_atoms[off_idx]
                charge_unitless = charge / unit.elementary_charge
                oe_indexed_charges[oe_idx] = charge_unitless
            # TODO: This loop below fails if we try to use an "enumerate"-style loop.
            #  It's worth investigating whether we make this assumption elsewhere in the codebase, since
            #  the OE docs may indicate that this sort of usage is a very bad thing to do.
            #  https://docs.eyesopen.com/toolkits/python/oechemtk/atombondindices.html#indices-for-molecule-lookup-considered-harmful
            #for oe_idx, oe_atom in enumerate(oemol.GetAtoms()):
            for oe_atom in oemol.GetAtoms():
                oe_idx = oe_atom.GetIdx()
                oe_atom.SetPartialCharge(oe_indexed_charges[oe_idx])

        # Retain properties, if present
        for key, value in molecule.properties.items():
            oechem.OESetSDData(oemol, str(key), str(value))

        # Clean Up phase
        # The only feature of a molecule that wasn't perceived above seemed to be ring connectivity, better to run it
        # here then for someone to inquire about ring sizes and get 0 when it shouldn't be
        oechem.OEFindRingAtomsAndBonds(oemol)

        return oemol

    def to_smiles(self, molecule, isomeric=True, explicit_hydrogens=True, mapped=False):
        """
        Uses the OpenEye toolkit to convert a Molecule into a SMILES string.
        A partially mapped smiles can also be generated for atoms of interest by supplying an `atom_map` to the
        properties dictionary.

        Parameters
        ----------
        molecule : An openforcefield.topology.Molecule
            The molecule to convert into a SMILES.
        isomeric: bool optional, default= True
            return an isomeric smiles
        explicit_hydrogens: bool optional, default=True
            return a smiles string containing all hydrogens explicitly
        mapped: bool optional, default=False
            return a explicit hydrogen mapped smiles, the atoms to be mapped can be controlled by supplying an
            atom map into the properties dictionary. If no mapping is passed all atoms will be mapped in order, else
            an atom map dictionary from the current atom index to the map id should be supplied with no duplicates.
            The map ids (values) should start from 0 or 1.

        Returns
        -------
        smiles : str
            The SMILES of the input molecule.
        """
        from openeye import oechem
        oemol = self.to_openeye(molecule)

        # this sets up the default settings following the old DEFAULT flag
        # more information on flags can be found here
        # <https://docs.eyesopen.com/toolkits/python/oechemtk/OEChemConstants/OESMILESFlag.html#OEChem::OESMILESFlag>
        smiles_options = oechem.OESMILESFlag_Canonical | oechem.OESMILESFlag_Isotopes | oechem.OESMILESFlag_RGroups

        # check if we want an isomeric smiles
        if isomeric:
            # add the atom and bond stereo flags
            smiles_options |= oechem.OESMILESFlag_AtomStereo | oechem.OESMILESFlag_BondStereo

        if explicit_hydrogens:
            # add the hydrogen flag
            smiles_options |= oechem.OESMILESFlag_Hydrogens

        if mapped:
            assert explicit_hydrogens is True, "Mapped smiles require all hydrogens and " \
                                                "stereochemsitry to be defined to retain order"

            # if we only want to map specific atoms check for an atom map
            atom_map = molecule._properties.get('atom_map', None)
            if atom_map is not None:
                # make sure there are no repeated indices
                map_ids = set(atom_map.values())
                if len(map_ids) < len(atom_map):
                    atom_map = None
                elif 0 in atom_map.values():
                    # we need to increment the map index
                    for atom, map in atom_map.items():
                        atom_map[atom] = map + 1

            if atom_map is None:
                # now we need to add the atom map to the atoms
                for oeatom in oemol.GetAtoms():
                    oeatom.SetMapIdx(oeatom.GetIdx() + 1)
            else:
                for atom in oemol.GetAtoms():
                    try:
                        # try to set the atom map
                        map_idx = atom_map[atom.GetIdx()]
                        atom.SetMapIdx(map_idx)
                    except KeyError:
                        continue

            smiles_options |= oechem.OESMILESFlag_AtomMaps

        smiles = oechem.OECreateSmiString(oemol, smiles_options)
        return smiles

    def to_inchi(self, molecule, fixed_hydrogens=False):
        """
        Create an InChI string for the molecule using the RDKit Toolkit.
        InChI is a standardised representation that does not capture tautomers unless specified using the fixed hydrogen
        layer.

        For information on InChi see here https://iupac.org/who-we-are/divisions/division-details/inchi/

        Parameters
        ----------
        molecule : An openforcefield.topology.Molecule
            The molecule to convert into a SMILES.

        fixed_hydrogens: bool, default=False
            If a fixed hydrogen layer should be added to the InChI, if `True` this will produce a non standard specific
            InChI string of the molecule.

        Returns
        --------
        inchi: str
            The InChI string of the molecule.
        """

        from openeye import oechem
        oemol = self.to_openeye(molecule)

        if fixed_hydrogens:
            opts = oechem.OEInChIOptions()
            opts.SetFixedHLayer(True)
            inchi = oechem.OEMolToInChI(oemol)

        else:
            inchi = oechem.OEMolToSTDInChI(oemol)

        return inchi

    def to_inchikey(self, molecule, fixed_hydrogens=False):
        """
        Create an InChIKey for the molecule using the RDKit Toolkit.
        InChIKey is a standardised representation that does not capture tautomers unless specified using the fixed hydrogen
        layer.

        For information on InChi see here https://iupac.org/who-we-are/divisions/division-details/inchi/

        Parameters
        ----------
        molecule : An openforcefield.topology.Molecule
            The molecule to convert into a SMILES.

        fixed_hydrogens: bool, default=False
            If a fixed hydrogen layer should be added to the InChI, if `True` this will produce a non standard specific
            InChI string of the molecule.

        Returns
        --------
        inchi_key: str
            The InChIKey representation of the molecule.
        """

        from openeye import oechem
        oemol = self.to_openeye(molecule)

        if fixed_hydrogens:
            opts = oechem.OEInChIOptions()
            opts.SetFixedHLayer(True)
            inchi_key = oechem.OEMolToInChIKey(oemol)

        else:
            inchi_key = oechem.OEMolToSTDInChIKey(oemol)

        return inchi_key

    def canonical_order_atoms(self, molecule):
        """
        Canonical order the atoms in the molecule using the OpenEye toolkit.

        Parameters
        ----------
        molecule: openforcefield.topology.Molecule
            The input molecule

         Returns
        -------
        molecule : openforcefield.topology.Molecule
            The input molecule, with canonically-indexed atoms and bonds.
        """

        from openeye import oechem
        oemol = self.to_openeye(molecule)

        oechem.OECanonicalOrderAtoms(oemol)
        oechem.OECanonicalOrderBonds(oemol)

        # reorder the iterator
        vatm = []
        for atom in oemol.GetAtoms():
            if atom.GetAtomicNum() != oechem.OEElemNo_H:
                vatm.append(atom)
        oemol.OrderAtoms(vatm)

        vbnd = []
        for bond in oemol.GetBonds():
            if bond.GetBgn().GetAtomicNum() != oechem.OEElemNo_H and bond.GetEnd().GetAtomicNum() != oechem.OEElemNo_H:
                vbnd.append(bond)
        oemol.OrderBonds(vbnd)

        oemol.Sweep()

        for bond in oemol.GetBonds():
            if bond.GetBgnIdx() > bond.GetEndIdx():
                bond.SwapEnds()

        return self.from_openeye(oemol, allow_undefined_stereo=True)

    def from_smiles(self, smiles, hydrogens_are_explicit=False, allow_undefined_stereo=False):
        """
        Create a Molecule from a SMILES string using the OpenEye toolkit.

        .. warning :: This API is experimental and subject to change.

        Parameters
        ----------
        smiles : str
            The SMILES string to turn into a molecule
        hydrogens_are_explicit : bool, default = False
            If False, OE will perform hydrogen addition using OEAddExplicitHydrogens
        allow_undefined_stereo : bool, default=False
            Whether to accept SMILES with undefined stereochemistry. If False,
            an exception will be raised if a SMILES with undefined stereochemistry
            is passed into this function.

        Returns
        -------
        molecule : openforcefield.topology.Molecule
            An openforcefield-style molecule.
        """

        from openeye import oechem
        oemol = oechem.OEGraphMol()
        oechem.OESmilesToMol(oemol, smiles)
        if not (hydrogens_are_explicit):
            result = oechem.OEAddExplicitHydrogens(oemol)
            if result == False:
                raise ValueError(
                    "Addition of explicit hydrogens failed in from_openeye")
        elif hydrogens_are_explicit and oechem.OEHasImplicitHydrogens(oemol):
            raise ValueError(
                f"'hydrogens_are_explicit' was specified as True, but OpenEye Toolkit interpreted "
                f"SMILES '{smiles}' as having implicit hydrogen. If this SMILES is intended to "
                f"express all explicit hydrogens in the molecule, then you should construct the "
                f"desired molecule as an OEMol (where oechem.OEHasImplicitHydrogens(oemol) returns "
                f"False), and then use Molecule.from_openeye() to create the desired OFFMol.")

        # Set partial charges to None, since they couldn't have been stored in a SMILES
        for atom in oemol.GetAtoms():
            atom.SetPartialCharge(float('nan'))

        molecule = self.from_openeye(oemol,
                                     allow_undefined_stereo=allow_undefined_stereo)
        return molecule

    def from_inchi(self, inchi, allow_undefined_stereo=False):
        """
        Construct a Molecule from a InChI representation

        Parameters
        ----------
        inchi : str
            The InChI representation of the molecule.

        allow_undefined_stereo : bool, default=False
            Whether to accept InChI with undefined stereochemistry. If False,
            an exception will be raised if a InChI with undefined stereochemistry
            is passed into this function.

        Returns
        -------
        molecule : openforcefield.topology.Molecule
        """

        from openeye import oechem
        # This calls the same functions as OESmilesToMol
        oemol = oechem.OEGraphMol()
        oechem.OEInChIToMol(oemol, inchi)

        # try and catch InChI parsing fails
        # if there are no atoms don't build the molecule
        if oemol.NumAtoms() == 0:
            raise RuntimeError('There was an issue parsing the InChI string, please check and try again.')

        molecule = self.from_openeye(oemol, allow_undefined_stereo=allow_undefined_stereo)

        return molecule

    def generate_conformers(self, molecule, n_conformers=1, rms_cutoff=None, clear_existing=True):
        """
        Generate molecule conformers using OpenEye Omega.

        .. warning :: This API is experimental and subject to change.

        .. todo ::

           * which parameters should we expose? (or can we implement a general system with **kwargs?)
           * will the coordinates be returned in the OpenFF Molecule's own indexing system? Or is there a chance that
           they'll get reindexed when we convert the input into an OEmol?

        Parameters
        ---------
        molecule : a :class:`Molecule`
            The molecule to generate conformers for.
        n_conformers : int, default=1
            The maximum number of conformers to generate.
        rms_cutoff : simtk.Quantity-wrapped float, in units of distance, optional, default=None
            The minimum RMS value at which two conformers are considered redundant and one is deleted.
            If None, the cutoff is set to 1 Angstrom
        clear_existing : bool, default=True
            Whether to overwrite existing conformers for the molecule

        """
        from openeye import oeomega
        oemol = self.to_openeye(molecule)
        omega = oeomega.OEOmega()
        omega.SetMaxConfs(n_conformers)
        omega.SetCanonOrder(False)
        omega.SetSampleHydrogens(True)
        omega.SetEnergyWindow(15.0)  #unit?
        if rms_cutoff is None:
            omega.SetRMSThreshold(1.0)
        else:
            omega.SetRMSThreshold(rms_cutoff.value_in_unit(unit.angstrom))
        # Don't generate random stereoisomer if not specified
        omega.SetStrictStereo(True)
        status = omega(oemol)

        if status is False:
            omega.SetStrictStereo(False)
            new_status = omega(oemol)
            if new_status is False:
                raise Exception("OpenEye Omega conformer generation failed")


        molecule2 = self.from_openeye(oemol, allow_undefined_stereo=True)

        if clear_existing:
            molecule._conformers = list()

        for conformer in molecule2._conformers:
            molecule._add_conformer(conformer)

<<<<<<< HEAD

    def assign_partial_charges(self,
                               molecule,
                               partial_charge_method=None,
                               use_conformers=False,
                               strict_n_conformers=False):
=======
    def compute_partial_charges(self, molecule, quantum_chemical_method="AM1-BCC", partial_charge_method='None'):
>>>>>>> 82e38d3c
        """
        Compute partial charges with OpenEye quacpac, and assign
        the new values to the partial_charges attribute.

        .. warning :: This API is experimental and subject to change.

        .. todo ::

           * Should the default be ELF?
           * Can we expose more charge models?


        Parameters
        ----------
        molecule : Molecule
            Molecule for which partial charges are to be computed
        partial_charge_method : str, optional, default=None
            The charge model to use. One of ['amberff94', 'mmff', 'mmff94', `am1-mulliken`, 'am1bcc',
            'am1bccnosymspt', 'am1bccelf10']
            If None, 'am1-mulliken' will be used.
        use_conformers : iterable of simtk.unit.Quantity-wrapped numpy arrays, each with shape (n_atoms, 3) and dimension of distance. Optional, default = None
            Coordinates to use for partial charge calculation. If None, an appropriate number of conformers will be generated.
        strict_n_conformers : bool, default=False
            Whether to raise an exception if an invalid number of conformers is provided for the given charge method.
            If this is False and an invalid number of conformers is found, a warning will be raised.

        Raises
        ------
        ChargeMethodUnavailableError if the requested charge method can not be handled by this toolkit

        ChargeCalculationError if the charge calculation is supported by this toolkit, but fails
        """

        from openeye import oequacpac, oechem
        import numpy as np
        from openforcefield.topology import Molecule

        SUPPORTED_CHARGE_METHODS = {'am1bcc': {'oe_charge_method': oequacpac.OEAM1BCCCharges,
                                               'min_confs': 1,
                                               'max_confs': 1,
                                               'rec_confs': 1,
                                               },
                                    'am1-mulliken': {'oe_charge_method': oequacpac.OEAM1Charges,
                                                     'min_confs': 1,
                                                     'max_confs': 1,
                                                     'rec_confs': 1,
                                                     },
                                    'gasteiger': {'oe_charge_method': oequacpac.OEGasteigerCharges,
                                                  'min_confs': 0,
                                                  'max_confs': 0,
                                                  'rec_confs': 0,
                                                  },
                                    'mmff94': {'oe_charge_method': oequacpac.OEMMFF94Charges,
                                                  'min_confs': 0,
                                                  'max_confs': 0,
                                                  'rec_confs': 0,
                                                  },
                                    'am1bccnosymspt': {'oe_charge_method': oequacpac.OEAM1BCCCharges,
                                                       'min_confs': 1,
                                                       'max_confs': 1,
                                                       'rec_confs': 1,
                                                       },
                                    'am1bccelf10': {'oe_charge_method': oequacpac.OEAM1BCCELF10Charges,
                                                  'min_confs': 1,
                                                  'max_confs': None,
                                                  'rec_confs': 500,
                                                  },
                                    }

        if partial_charge_method is None:
            partial_charge_method = "am1-mulliken"

        partial_charge_method = partial_charge_method.lower()

        if partial_charge_method not in SUPPORTED_CHARGE_METHODS:
            raise ChargeMethodUnavailableError(
                f"partial_charge_method '{partial_charge_method}' is not available from OpenEyeToolkitWrapper. "
                f"Available charge methods are {list(SUPPORTED_CHARGE_METHODS.keys())} "
            )

        charge_method = SUPPORTED_CHARGE_METHODS[partial_charge_method]
        # AVAILABLE_CHARGE_METHODS = ['am1-mulliken', 'gasteiger', 'mmff94', 'am1bcc', 'am1bccnosymspt', 'am1bccelf10']

        # Make a temporary copy of the molecule, since we'll be messing with its conformers
        mol_copy = Molecule(molecule)

        if use_conformers is None:
            if charge_method['rec_confs'] == 0:
                mol_copy._conformers = None
            else:
                self.generate_conformers(mol_copy,
                                         n_conformers=charge_method['rec_confs'],
                                         rms_cutoff=0.25*unit.angstrom)
                # TODO: What's a "best practice" RMS cutoff to use here?
        else:
            mol_copy._conformers = None
            for conformer in use_conformers:
                mol_copy.add_conformer(conformer)
            self._check_n_conformers(mol_copy,
                                     partial_charge_method=partial_charge_method,
                                     min_confs=charge_method['min_confs'],
                                     max_confs=charge_method['max_confs'],
                                     strict_n_conformers=strict_n_conformers)

        oemol = mol_copy.to_openeye()

        errfs = oechem.oeosstream()
        oechem.OEThrow.SetOutputStream(errfs)
        oechem.OEThrow.Clear()

        if partial_charge_method == "am1bccnosymspt":
            optimize = False
            symmetrize = False
            quacpac_status = oequacpac.OEAssignCharges(oemol, charge_method['oe_charge_method'](optimize, symmetrize))
        else:
            quacpac_status = oequacpac.OEAssignCharges(oemol, charge_method['oe_charge_method']())

        oechem.OEThrow.SetOutputStream(oechem.oeerr)  # restoring to original state
        # This logic handles errors encountered in #34, which can occur when using ELF10 conformer selection
        if not quacpac_status:
            if "SelectElfPop: issue with removing trans COOH conformers" in (errfs.str().decode("UTF-8")):
                logger.warning("Warning: OEAM1BCCELF10 charge assignment failed due to a known bug (toolkit issue "
                               "#346). Downgrading to OEAM1BCC charge assignment for this molecule. More information"
                               "is available at https://github.com/openforcefield/openforcefield/issues/346")
                quacpac_status = oequacpac.OEAssignCharges(oemol, oequacpac.OEAM1BCCCharges())

        if quacpac_status is False:
            raise ChargeCalculationError(f'Unable to assign charges: {errfs.str().decode("UTF-8")}')

        # Extract and return charges
        ## TODO: Behavior when given multiple conformations?
        ## TODO: Make sure atom mapping remains constant

        charges = unit.Quantity(
            np.zeros([oemol.NumAtoms()], np.float64), unit.elementary_charge)
        for oeatom in oemol.GetAtoms():
            index = oeatom.GetIdx()
            charge = oeatom.GetPartialCharge()
            charge = charge * unit.elementary_charge
            charges[index] = charge

        if ((charges / unit.elementary_charge) == 0.).all():
            raise ChargeCalculationError(
                "Partial charge calculation failed. Charges from assign_partial_charges() are all 0."
            )
        molecule.partial_charges = charges


    def compute_partial_charges_am1bcc(self, molecule, use_conformers=None, strict_n_conformers=False):
        """
        Compute AM1BCC partial charges with OpenEye quacpac. This function will attempt to use
        the OEAM1BCCELF10 charge generation method, but may print a warning and fall back to
        normal OEAM1BCC if an error is encountered. This error is known to occur with some
        carboxylic acids, and is under investigation by OpenEye.


        .. warning :: This API is experimental and subject to change.

        .. todo ::

           * Should the default be ELF?
           * Can we expose more charge models?


        Parameters
        ----------
        molecule : Molecule
            Molecule for which partial charges are to be computed
        use_conformers : iterable of simtk.unit.Quantity-wrapped numpy arrays, each with shape (n_atoms, 3) and dimension of distance. Optional, default = None
            Coordinates to use for partial charge calculation. If None, an appropriate number of conformers
            will be generated.
        strict_n_conformers : bool, default=False
            Whether to raise an exception if an invalid number of conformers is provided.
            If this is False and an invalid number of conformers is found, a warning will be raised
            instead of an Exception.


        """
        from openeye import oequacpac, oechem
        import numpy as np

        import warnings
        warnings.warn("compute_partial_charges_am1bcc will be deprecated in an upcoming release. "
                      "Use assign_partial_charges(partial_charge_method='am1bcc') instead.",
                      DeprecationWarning)

        self.assign_partial_charges(molecule,
                                    partial_charge_method='am1bcc',
                                    use_conformers=use_conformers,
                                    strict_n_conformers=strict_n_conformers)

    def assign_fractional_bond_orders(self, molecule, bond_order_model=None, use_conformers=None):
        """
        Update and store list of bond orders this molecule. Bond orders are stored on each
        bond, in the `bond.fractional_bond_order` attribute.

        .. warning :: This API is experimental and subject to change.

        Parameters
        ----------
        molecule : openforcefield.topology.molecule Molecule
            The molecule to assign wiberg bond orders to
        bond_order_model : str, optional, default=None
            The charge model to use. One of ['am1-wiberg', 'pm3-wiberg']. If None, 'am1-wiberg' will be used.
        use_conformers : iterable of simtk.unit.Quantity(np.array) with shape (n_atoms, 3) and dimension of distance, optional, default=None
            The conformers to use for fractional bond order calculation. If None, an appropriate number
            of conformers will be generated by an available ToolkitWrapper.

         """
        from openeye import oequacpac
        from openforcefield.topology import Molecule
        # Make a copy since we'll be messing with this molecule's conformers
        temp_mol = Molecule(molecule)
        if use_conformers is None:
            temp_mol.generate_conformers(n_conformers=1)
        else:
            temp_mol._conformers = None
            for conformer in use_conformers:
                temp_mol.add_conformer(conformer)


        if temp_mol.n_conformers == 0:
            raise Exception(
                "No conformers present in molecule submitted for fractional bond order calculation. Consider "
                "loading the molecule from a file with geometry already present or running "
                "molecule.generate_conformers() before calling molecule.compute_wiberg_bond_orders()"
            )

        if bond_order_model is None:
            bond_order_model = 'am1-wiberg'

        # Based on example at https://docs.eyesopen.com/toolkits/python/quacpactk/examples_summary_wibergbondorders.html
        oemol = self.to_openeye(temp_mol)
        am1 = oequacpac.OEAM1()
        am1results = oequacpac.OEAM1Results()
        am1options = am1.GetOptions()
        if bond_order_model == "am1-wiberg":
            am1options.SetSemiMethod(oequacpac.OEMethodType_AM1)
        elif bond_order_model == "pm3-wiberg":
            # TODO: Make sure that modifying am1options actually works
            am1options.SetSemiMethod(oequacpac.OEMethodType_PM3)
        else:
            raise ValueError(f"Bond order model '{bond_order_model}' is not supported by OpenEyeToolkitWrapper. "
                             f"Supported models are ['am1-wiberg', 'pm3-wiberg']")

        #for conf in oemol.GetConfs():
        #TODO: How to handle multiple confs here?
        status = am1.CalcAM1(am1results, oemol)

        if status is False:
            raise Exception(
                'Unable to assign charges (in the process of calculating fractional bond orders)'
            )

        # TODO: Will bonds always map back to the same index? Consider doing a topology mapping.
        # Loop over bonds
        for bond in oemol.GetBonds():
            idx = bond.GetIdx()
            # Get bond order
            order = am1results.GetBondOrder(bond.GetBgnIdx(), bond.GetEndIdx())
            mol_bond = molecule._bonds[idx]
            mol_bond.fractional_bond_order = order

    def get_tagged_smarts_connectivity(self, smarts):
        """
        Returns a tuple of tuples indicating connectivity between tagged atoms in a SMARTS string. Does not
        return bond order.

        Parameters
        ----------
        smarts : str
            The tagged SMARTS to analyze

        Returns
        -------
        unique_tags : tuple of int
            A sorted tuple of all unique tagged atom map indices.
        tagged_atom_connectivity : tuple of tuples of int, shape n_tagged_bonds x 2
            A tuple of tuples, where each inner tuple is a pair of tagged atoms (tag_idx_1, tag_idx_2) which are
            bonded. The inner tuples are ordered smallest-to-largest, and the tuple of tuples is ordered
            lexically. So the return value for an improper torsion would be ((1, 2), (2, 3), (2, 4)).

        Raises
        ------
        SMIRKSParsingError
            If OpenEye toolkit was unable to parse the provided smirks/tagged smarts
        """
        from openeye import oechem
        from openforcefield.typing.chemistry import SMIRKSParsingError
        qmol = oechem.OEQMol()
        status = oechem.OEParseSmarts(qmol, smarts)
        if status == False:
            raise SMIRKSParsingError(f"OpenEye Toolkit was unable to parse SMIRKS {smarts}")

        unique_tags = set()
        connections = set()
        for at1 in qmol.GetAtoms():
            if at1.GetMapIdx() == 0:
                continue
            unique_tags.add(at1.GetMapIdx())
            for at2 in at1.GetAtoms():
                if at2.GetMapIdx() == 0:
                    continue
                cxn_to_add = sorted([at1.GetMapIdx(), at2.GetMapIdx()])
                connections.add(tuple(cxn_to_add))
        connections = tuple(sorted(list(connections)))
        unique_tags = tuple(sorted(list(unique_tags)))
        return tuple(unique_tags), tuple(connections)

    @staticmethod
    def _find_smarts_matches(oemol, smarts, aromaticity_model=None):
        """Find all sets of atoms in the provided OpenEye molecule that match the provided SMARTS string.

        Parameters
        ----------
        oemol : openeye.oechem.OEMol or similar
            oemol to process with the SMIRKS in order to find matches
        smarts : str
            SMARTS string with any number of sequentially tagged atoms.
            If there are N tagged atoms numbered 1..N, the resulting matches will be N-tuples of atoms that match the corresponding tagged atoms.
        aromaticity_model : str, optional, default=None
            OpenEye aromaticity model designation as a string, such as ``OEAroModel_MDL``.
            If ``None``, molecule is processed exactly as provided; otherwise it is prepared with this aromaticity model prior to querying.

        Returns
        -------
        matches : list of tuples of atoms indices within the ``oemol``
            matches[index] is an N-tuple of atom numbers from the ``oemol``
            Matches are returned in no guaranteed order.
            # TODO: What is returned if no matches are found? An empty list, or None?
            # TODO: Ensure that SMARTS numbers 1, 2, 3... are rendered into order of returnd matches indexed by 0, 1, 2...

        .. notes ::

           * Raises ``LicenseError`` if valid OpenEye tools license is not found, rather than causing program to terminate
           * Raises ``ValueError`` if ``smarts`` query is malformed

        """
        from openeye import oechem
        from openeye.oechem import OESubSearch
        # Make a copy of molecule so we don't influence original (probably safer than deepcopy per C Bayly)
        mol = oechem.OEMol(oemol)

        # Set up query
        qmol = oechem.OEQMol()
        if not oechem.OEParseSmarts(qmol, smarts):
            raise ValueError(f"Error parsing SMARTS '{smarts}'")

        # Determine aromaticity model
        if aromaticity_model:
            if type(aromaticity_model) == str:
                # Check if the user has provided a manually-specified aromaticity_model
                if hasattr(oechem, aromaticity_model):
                    oearomodel = getattr(oechem,
                                         'OEAroModel_' + aromaticity_model)
                else:
                    raise ValueError(
                        "Error: provided aromaticity model not recognized by oechem."
                    )
            else:
                raise ValueError(
                    "Error: provided aromaticity model must be a string.")

            # If aromaticity model was provided, prepare molecule
            oechem.OEClearAromaticFlags(mol)
            oechem.OEAssignAromaticFlags(mol, oearomodel)
            # Avoid running OEPrepareSearch or we lose desired aromaticity, so instead:
            oechem.OEAssignHybridization(mol)

        # Build list of matches
        # TODO: The MoleculeImage mapping should preserve ordering of template molecule for equivalent atoms
        #       and speed matching for larger molecules.
        unique = False  # We require all matches, not just one of each kind
        substructure_search = OESubSearch(qmol)
        substructure_search.SetMaxMatches(0)
        matches = list()
        for match in substructure_search.Match(mol, unique):
            # Compile list of atom indices that match the pattern tags
            atom_indices = dict()
            for matched_atom in match.GetAtoms():
                if matched_atom.pattern.GetMapIdx() != 0:
                    atom_indices[matched_atom.pattern.GetMapIdx() -
                                 1] = matched_atom.target.GetIdx()
            # Compress into list
            atom_indices = [
                atom_indices[index] for index in range(len(atom_indices))
            ]
            # Convert to tuple
            matches.append(tuple(atom_indices))
        return matches

    def find_smarts_matches(self,
                            molecule,
                            smarts,
                            aromaticity_model='OEAroModel_MDL'):
        """
        Find all SMARTS matches for the specified molecule, using the specified aromaticity model.

        .. warning :: This API is experimental and subject to change.

        Parameters
        ----------
        molecule : openforcefield.topology.Molecule
            The molecule for which all specified SMARTS matches are to be located
        smarts : str
            SMARTS string with optional SMIRKS-style atom tagging
        aromaticity_model : str, optional, default='OEAroModel_MDL'
            Aromaticity model to use during matching

        .. note :: Currently, the only supported ``aromaticity_model`` is ``OEAroModel_MDL``

        """
        oemol = self.to_openeye(molecule)
        return self._find_smarts_matches(oemol, smarts)


class RDKitToolkitWrapper(ToolkitWrapper):
    """
    RDKit toolkit wrapper

    .. warning :: This API is experimental and subject to change.
    """

    _toolkit_name = 'The RDKit'
    _toolkit_installation_instructions = 'A conda-installable version of the free and open source RDKit cheminformatics ' \
                                         'toolkit can be found at: https://anaconda.org/rdkit/rdkit'

    def __init__(self):
        super().__init__()

        self._toolkit_file_read_formats = ['SDF', 'MOL', 'SMI']  # TODO: Add TDT support

        if not self.is_available():
            raise ToolkitUnavailableException(f'The required toolkit {self._toolkit_name} is not '
                                              f'available. {self._toolkit_installation_instructions}')
        else:
            from rdkit import Chem
            # we have to make sure the toolkit can be loaded before formatting this dict
            # Note any new file write formats should be added here only
            self._toolkit_file_write_formats = {'SDF': Chem.SDWriter, 'MOL': Chem.SDWriter, 'SMI': Chem.SmilesWriter,
                                                'PDB': Chem.PDBWriter, 'TDT': Chem.TDTWriter}

    @property
    def toolkit_file_write_formats(self):
        """
        List of file formats that this toolkit can write.
        """
        return list(self._toolkit_file_write_formats.keys())

    @staticmethod
    def is_available():
        """
        Check whether the RDKit toolkit can be imported

        Returns
        -------
        is_installed : bool
            True if RDKit is installed, False otherwise.

        """
        try:
            importlib.import_module('rdkit', 'Chem')
            return True
        except ImportError:
            return False

    def from_object(self, object, allow_undefined_stereo=False):
        """
        If given an rdchem.Mol (or rdchem.Mol-derived object), this function will load it into an
        openforcefield.topology.molecule. Otherwise, it will return False.

        Parameters
        ----------
        object : A rdchem.Mol-derived object
            An object to be type-checked and converted into a Molecule, if possible.
        allow_undefined_stereo : bool, default=False
            Whether to accept molecules with undefined stereocenters. If False,
            an exception will be raised if a molecule with undefined stereochemistry
            is passed into this function.

        Returns
        -------
        Molecule or False
            An openforcefield.topology.molecule Molecule.

        Raises
        ------
        NotImplementedError
            If the object could not be converted into a Molecule.
        """
        # TODO: Add tests for the from_object functions
        from rdkit import Chem
        if isinstance(object, Chem.rdchem.Mol):
            return self.from_rdkit(object,
                                   allow_undefined_stereo=allow_undefined_stereo)
        raise TypeError('Cannot create Molecule from {} object'.format(type(object)))

    def from_pdb_and_smiles(self, file_path, smiles, allow_undefined_stereo=False):
        """
        Create a Molecule from a pdb file and a SMILES string using RDKit.

        Requires RDKit to be installed.

        The molecule is created and sanitised based on the SMILES string, we then find a mapping
        between this molecule and one from the PDB based only on atomic number and connections.
        The SMILES molecule is then reindex to match the PDB, the conformer is attached and the
        molecule returned.

        Parameters
        ----------
        file_path: str
            PDB file path
        smiles : str
            a valid smiles string for the pdb, used for seterochemistry and bond order

        allow_undefined_stereo : bool, default=False
            If false, raises an exception if oemol contains undefined stereochemistry.

        Returns
        --------
        molecule : openforcefield.Molecule
            An OFFMol instance with ordering the same as used in the PDB file.

        Raises
        ------
        InvalidConformerError : if the SMILES and PDB molecules are not isomorphic.
        """

        from rdkit import Chem
        from openforcefield.topology.molecule import Molecule, InvalidConformerError

        # Make the molecule from smiles
        offmol = self.from_smiles(smiles,
                                  allow_undefined_stereo=allow_undefined_stereo)

        # Make another molecule from the PDB, allow stero errors here they are expected
        pdbmol = self.from_rdkit(Chem.MolFromPDBFile(file_path, removeHs=False), allow_undefined_stereo=True)

        # check isomorphic and get the mapping if true the mapping will be
        # Dict[pdb_index: offmol_index] sorted by pdb_index
        isomorphic, mapping = Molecule.are_isomorphic(pdbmol, offmol, return_atom_map=True,
                                                      aromatic_matching=False,
                                                      formal_charge_matching=False,
                                                      bond_order_matching=False,
                                                      atom_stereochemistry_matching=False,
                                                      bond_stereochemistry_matching=False)

        if mapping is not None:
            new_mol = offmol.remap(mapping)

            # the pdb conformer is in the correct order so just attach it here
            new_mol.add_conformer(pdbmol.conformers[0])

            return new_mol

        else:
            raise InvalidConformerError('The PDB and SMILES structures do not match.')

    def from_file(self,
                  file_path,
                  file_format,
                  allow_undefined_stereo=False):
        """
        Create an openforcefield.topology.Molecule from a file using this toolkit.



        Parameters
        ----------
        file_path : str
            The file to read the molecule from
        file_format : str
            Format specifier, usually file suffix (eg. 'MOL2', 'SMI')
            Note that not all toolkits support all formats. Check ToolkitWrapper.toolkit_file_read_formats for details.
        allow_undefined_stereo : bool, default=False
            If false, raises an exception if oemol contains undefined stereochemistry.

        Returns
        -------
        molecules : iterable of Molecules
            a list of Molecule objects is returned.

        """
        from rdkit import Chem
        mols = list()
        if (file_format == 'MOL') or (file_format == 'SDF'):
            for rdmol in Chem.SupplierFromFilename(file_path, removeHs=False, sanitize=False, strictParsing=True):
                if rdmol is None:
                    continue

                # Sanitize the molecules (fails on nitro groups)
                try:
                    Chem.SanitizeMol(rdmol, Chem.SANITIZE_ALL ^ Chem.SANITIZE_SETAROMATICITY ^ Chem.SANITIZE_ADJUSTHS)
                    Chem.AssignStereochemistryFrom3D(rdmol)
                except ValueError as e:
                    logger.warning(rdmol.GetProp('_Name') + ' ' + str(e))
                    continue
                Chem.SetAromaticity(rdmol, Chem.AromaticityModel.AROMATICITY_MDL)
                mol = self.from_rdkit(rdmol, allow_undefined_stereo=allow_undefined_stereo)
                mols.append(mol)

        elif (file_format == 'SMI'):
            # TODO: We have to do some special stuff when we import SMILES (currently
            # just adding H's, but could get fancier in the future). It might be
            # worthwhile to parse the SMILES file ourselves and pass each SMILES
            # through the from_smiles function instead
            for rdmol in Chem.SmilesMolSupplier(file_path, titleLine=False):
                rdmol = Chem.AddHs(rdmol)
                mol = self.from_rdkit(rdmol, allow_undefined_stereo=allow_undefined_stereo)
                mols.append(mol)

        elif (file_format == 'PDB'):
            raise Exception(
                "RDKit can not safely read PDBs on their own. Information about bond order and aromaticity "
                "is likely to be lost. To read a PDB using RDKit use Molecule.from_pdb_and_smiles()")
            # TODO: See if we can implement PDB+mol/smi combinations to get complete bond information.
            #  testing to see if we can make a molecule from smiles and then use the PDB conformer as the geometry
            #  and just reorder the molecule
            # https://github.com/openforcefield/openforcefield/issues/121
            # rdmol = Chem.MolFromPDBFile(file_path, removeHs=False)
            # mol = Molecule.from_rdkit(rdmol)
            # mols.append(mol)
            # TODO: Add SMI, TDT(?) support

        return mols

    def from_file_obj(self,
                      file_obj,
                      file_format,
                      allow_undefined_stereo=False):
        """
        Return an openforcefield.topology.Molecule from a file-like object (an object with a ".read()" method using
        this toolkit.

        .. warning :: This API is experimental and subject to change.

        Parameters
        ----------
        file_obj : file-like object
            The file-like object to read the molecule from
        file_format : str
            Format specifier, usually file suffix (eg. 'MOL2', 'SMI')
            Note that not all toolkits support all formats. Check ToolkitWrapper.toolkit_file_read_formats for details.
        allow_undefined_stereo : bool, default=False
            If false, raises an exception if oemol contains undefined stereochemistry.

        Returns
        -------
        molecules : Molecule or list of Molecules
            a list of Molecule objects is returned.

        """
        from rdkit import Chem

        mols = []

        if (file_format == "MOL") or (file_format == "SDF"):
            # TODO: Iterate over all mols in file_data
            for rdmol in Chem.ForwardSDMolSupplier(file_obj):
                mol = self.from_rdkit(rdmol)
                mols.append(mol)

        if (file_format == 'SMI'):
            # TODO: Find a cleaner way to parse SMILES lines
            file_data = file_obj.read()
            lines = [line.strip() for line in file_data.split('\n')]
            # remove blank lines
            lines.remove('')
            for line in lines:
                mol = self.from_smiles(line)
                mols.append(mol)

        elif file_format == 'PDB':
            raise Exception(
                "RDKit can not safely read PDBs on their own. Information about bond order and aromaticity "
                "is likely to be lost. To read a PDB using RDKit use Molecule.from_pdb_and_smiles()")
            # TODO: See if we can implement PDB+mol/smi combinations to get complete bond information.
            # https://github.com/openforcefield/openforcefield/issues/121
            # file_data = file_obj.read()
            # rdmol = Chem.MolFromPDBBlock(file_data)
            # mol = Molecule.from_rdkit(rdmol)
            # mols.append(mol)
        # TODO: TDT file support
        return mols

    def to_file_obj(self, molecule, file_obj, file_format):
        """
        Writes an OpenFF Molecule to a file-like object

        Parameters
        ----------
        molecule : an OpenFF Molecule
            The molecule to write
        file_obj
            The file-like object to write to
        file_format
            The format for writing the molecule data

        Returns
        -------

        """

        file_format = file_format.upper()
        rdmol = self.to_rdkit(molecule)
        try:
            writer = self._toolkit_file_write_formats[file_format](file_obj)
            writer.write(rdmol)
            writer.close()
        # if we can not write to that file type catch the error here
        except KeyError:
            raise ValueError(f'The requested file type ({file_format}) is not supported to be written using '
                             f'RDKitToolkitWrapper.')

    def to_file(self, molecule, file_path, file_format):
        """
        Writes an OpenFF Molecule to a file-like object

        Parameters
        ----------
        molecule : an OpenFF Molecule
            The molecule to write
        file_path
            The file path to write to
        file_format
            The format for writing the molecule data

        Returns
        ------

        """

        # open a file object and pass to the object writer
        with open(file_path, 'w') as file_obj:
            self.to_file_obj(molecule=molecule, file_obj=file_obj, file_format=file_format)

    def enumerate_stereoisomers(self, molecule, undefined_only=False, max_isomers=20, rationalise=True):
        """
        Enumerate the stereocenters and bonds of the current molecule.

        Parameters
        ----------
        molecule: openforcefield.topology.Molecule
            The molecule whose state we should enumerate

        undefined_only: bool optional, default=False
            If we should enumerate all stereocenters and bonds or only those with undefined stereochemistry

        max_isomers: int optional, default=20
            The maximum amount of molecules that should be returned

        rationalise: bool optional, default=True
            If we should try to build and rationalise the molecule to ensure it can exist

        Returns
        --------
        molecules: List[openforcefield.topology.Molecule]
            A list of openforcefield.topology.Molecule instances

        """
        from rdkit import Chem
        from rdkit.Chem.EnumerateStereoisomers import EnumerateStereoisomers, StereoEnumerationOptions

        # create the molecule
        rdmol = self.to_rdkit(molecule=molecule)

        # in case any bonds/centers are missing stereo chem flag it here
        Chem.AssignStereochemistry(rdmol, force=True, flagPossibleStereoCenters=True)
        Chem.FindPotentialStereoBonds(rdmol)

        # set up the options
        stereo_opts = StereoEnumerationOptions(tryEmbedding=rationalise, onlyUnassigned=undefined_only,
                                               maxIsomers=max_isomers)

        isomers = tuple(EnumerateStereoisomers(rdmol, options=stereo_opts))

        molecules = []
        for isomer in isomers:
            # isomer has CIS/TRANS tags so convert back to E/Z
            Chem.SetDoubleBondNeighborDirections(isomer)
            Chem.AssignStereochemistry(isomer, force=True, cleanIt=True)
            mol = self.from_rdkit(isomer)
            if mol != molecule:
                molecules.append(mol)

        return molecules

    def enumerate_tautomers(self, molecule, max_states=20):
        """
        Enumerate the possible tautomers of the current molecule.

        Parameters
        ----------
        molecule: openforcefield.topology.Molecule
            The molecule whose state we should enumerate

        max_states: int optional, default=20
            The maximum amount of molecules that should be returned

        Returns
        -------
        molecules: List[openforcefield.topology.Molecule]
            A list of openforcefield.topology.Molecule instances not including the input molecule.
        """

        from rdkit.Chem.MolStandardize import rdMolStandardize
        from rdkit import Chem

        enumerator = rdMolStandardize.TautomerEnumerator()
        rdmol = Chem.RemoveHs(molecule.to_rdkit())

        tautomers = enumerator.Enumerate(rdmol)

        # make a list of openforcefield molecules excluding the input molecule
        molecules = []
        for taut in tautomers:
            taut_hs = Chem.AddHs(taut)
            mol = self.from_smiles(Chem.MolToSmiles(taut_hs), allow_undefined_stereo=True)
            if mol != molecule:
                molecules.append(mol)

        return molecules[:max_states]

    def canonical_order_atoms(self, molecule):
        """
        Canonical order the atoms in the molecule using the RDKit.

        Parameters
        ----------
        molecule: openforcefield.topology.Molecule
            The input molecule

         Returns
        -------
        molecule : openforcefield.topology.Molecule
            The input molecule, with canonically-indexed atoms and bonds.
        """

        from rdkit import Chem
        rdmol = self.to_rdkit(molecule)

        # get the canonical ordering with hydrogens first
        # this is the default behaviour of RDKit
        atom_order = list(Chem.CanonicalRankAtoms(rdmol, breakTies=True))

        heavy_atoms = rdmol.GetNumHeavyAtoms()
        hydrogens = rdmol.GetNumAtoms() - heavy_atoms

        # now go through and change the rankings to get the heavy atoms first if hydrogens are present
        if hydrogens != 0:
            for i in range(len(atom_order)):
                if rdmol.GetAtomWithIdx(i).GetAtomicNum() != 1:
                    atom_order[i] -= hydrogens
                else:
                    atom_order[i] += heavy_atoms

        # make an atom mapping from the atom_order and remap the molecule
        atom_mapping = dict((i, rank) for i, rank in enumerate(atom_order))

        return molecule.remap(atom_mapping, current_to_new=True)

    def to_smiles(self, molecule, isomeric=True, explicit_hydrogens=True, mapped=False):
        """
        Uses the RDKit toolkit to convert a Molecule into a SMILES string.
        A partially mapped smiles can also be generated for atoms of interest by supplying an `atom_map` to the
        properties dictionary.

        Parameters
        ----------
        molecule : An openforcefield.topology.Molecule
            The molecule to convert into a SMILES.
        isomeric: bool optional, default= True
            return an isomeric smiles
        explicit_hydrogens: bool optional, default=True
            return a smiles string containing all hydrogens explicitly
        mapped: bool optional, default=False
            return a explicit hydrogen mapped smiles, the atoms to be mapped can be controlled by supplying an
            atom map into the properties dictionary. If no mapping is passed all atoms will be mapped in order, else
            an atom map dictionary from the current atom index to the map id should be supplied with no duplicates.
            The map ids (values) should start from 0 or 1.

        Returns
        -------
        smiles : str
            The SMILES of the input molecule.
        """
        from rdkit import Chem
        rdmol = self.to_rdkit(molecule)

        if not explicit_hydrogens:
            # remove the hydrogens from the molecule
            rdmol = Chem.RemoveHs(rdmol)

        if mapped:
            assert explicit_hydrogens is True, "Mapped smiles require all hydrogens and " \
                                               "stereochemistry to be defined to retain order"

            # if we only want to map specific atoms check for an atom map
            atom_map = molecule._properties.get('atom_map', None)
            if atom_map is not None:
                # make sure there are no repeated indices
                map_ids = set(atom_map.values())
                if len(map_ids) < len(atom_map):
                    atom_map = None
                elif 0 in atom_map.values():
                    # we need to increment the map index
                    for atom, map in atom_map.items():
                        atom_map[atom] = map + 1

            if atom_map is None:
                # now we need to add the indexing to the rdmol to get it in the smiles
                for atom in rdmol.GetAtoms():
                    # the mapping must start from 1, as RDKit uses 0 to represent no mapping.
                    atom.SetAtomMapNum(atom.GetIdx() + 1)
            else:
                for atom in rdmol.GetAtoms():
                    try:
                        # try to set the atom map
                        map_idx = atom_map[atom.GetIdx()]
                        atom.SetAtomMapNum(map_idx)
                    except KeyError:
                        continue

        return Chem.MolToSmiles(rdmol, isomericSmiles=isomeric, allHsExplicit=explicit_hydrogens)

    def from_smiles(self, smiles, hydrogens_are_explicit=False, allow_undefined_stereo=False):
        """
        Create a Molecule from a SMILES string using the RDKit toolkit.

        .. warning :: This API is experimental and subject to change.

        Parameters
        ----------
        smiles : str
            The SMILES string to turn into a molecule
        hydrogens_are_explicit : bool, default=False
            If False, RDKit will perform hydrogen addition using Chem.AddHs
        allow_undefined_stereo : bool, default=False
            Whether to accept SMILES with undefined stereochemistry. If False,
            an exception will be raised if a SMILES with undefined stereochemistry
            is passed into this function.

        Returns
        -------
        molecule : openforcefield.topology.Molecule
            An openforcefield-style molecule.
        """
        from rdkit import Chem

        rdmol = Chem.MolFromSmiles(smiles, sanitize=False)
        # strip the atom map from the molecule if it has one
        # so we don't affect the sterochemistry tags
        for atom in rdmol.GetAtoms():
            if atom.GetAtomMapNum() != 0:
                # set the map back to zero but hide the index in the atom prop data
                atom.SetProp('_map_idx', str(atom.GetAtomMapNum()))
                # set it back to zero
                atom.SetAtomMapNum(0)

        # TODO: I think UpdatePropertyCache(strict=True) is called anyway in Chem.SanitizeMol().
        rdmol.UpdatePropertyCache(strict=False)
        Chem.SanitizeMol(rdmol, Chem.SANITIZE_ALL ^ Chem.SANITIZE_ADJUSTHS ^ Chem.SANITIZE_SETAROMATICITY)
        Chem.SetAromaticity(rdmol, Chem.AromaticityModel.AROMATICITY_MDL)

        # Chem.MolFromSmiles adds bond directions (i.e. ENDDOWNRIGHT/ENDUPRIGHT), but
        # doesn't set bond.GetStereo(). We need to call AssignStereochemistry for that.
        Chem.AssignStereochemistry(rdmol)

        # Throw an exception/warning if there is unspecified stereochemistry.
        if allow_undefined_stereo==False:
            self._detect_undefined_stereo(rdmol, err_msg_prefix='Unable to make OFFMol from SMILES: ')

        # Add explicit hydrogens if they aren't there already
        if not hydrogens_are_explicit:
            rdmol = Chem.AddHs(rdmol)
        elif hydrogens_are_explicit:
            for atom_idx in range(rdmol.GetNumAtoms()):
                atom = rdmol.GetAtomWithIdx(atom_idx)
                if atom.GetNumImplicitHs() != 0:
                    raise ValueError(
                        f"'hydrogens_are_explicit' was specified as True, but RDKit toolkit interpreted "
                        f"SMILES '{smiles}' as having implicit hydrogen. If this SMILES is intended to "
                        f"express all explicit hydrogens in the molecule, then you should construct the "
                        f"desired molecule as an RDMol with no implicit hydrogens, and then use "
                        f"Molecule.from_rdkit() to create the desired OFFMol.")

        molecule = self.from_rdkit(rdmol,
                                   allow_undefined_stereo=allow_undefined_stereo)

        return molecule

    def from_inchi(self, inchi, allow_undefined_stereo=False):
        """
        Construct a Molecule from a InChI representation

        Parameters
        ----------
        inchi : str
            The InChI representation of the molecule.

        allow_undefined_stereo : bool, default=False
            Whether to accept InChI with undefined stereochemistry. If False,
            an exception will be raised if a InChI with undefined stereochemistry
            is passed into this function.

        Returns
        -------
        molecule : openforcefield.topology.Molecule
        """

        from rdkit import Chem
        # this seems to always remove the hydrogens
        rdmol = Chem.MolFromInchi(inchi, sanitize=False, removeHs=False)

        # try and catch an InChI parsing error
        if rdmol is None:
            raise RuntimeError('There was an issue parsing the InChI string, please check and try again.')

        # process the molecule
        # TODO do we need this with inchi?
        rdmol.UpdatePropertyCache(strict=False)
        Chem.SanitizeMol(rdmol, Chem.SANITIZE_ALL ^ Chem.SANITIZE_ADJUSTHS ^ Chem.SANITIZE_SETAROMATICITY)
        Chem.SetAromaticity(rdmol, Chem.AromaticityModel.AROMATICITY_MDL)

        # add hydrogens back here
        rdmol = Chem.AddHs(rdmol)

        molecule = self.from_rdkit(rdmol, allow_undefined_stereo=allow_undefined_stereo)

        return molecule

    def generate_conformers(self, molecule, n_conformers=1, rms_cutoff=None, clear_existing=True):
        """
        Generate molecule conformers using RDKit.

        .. warning :: This API is experimental and subject to change.

        .. todo ::

           * which parameters should we expose? (or can we implement a general system with **kwargs?)
           * will the coordinates be returned in the OpenFF Molecule's own indexing system? Or is there a chance that they'll get reindexed when we convert the input into an RDMol?

        Parameters
        ---------
        molecule : a :class:`Molecule`
            The molecule to generate conformers for.
        n_conformers : int, default=1
            Maximum number of conformers to generate.
        rms_cutoff : simtk.Quantity-wrapped float, in units of distance, optional, default=None
            The minimum RMS value at which two conformers are considered redundant and one is deleted. Precise
            implementation of this cutoff may be toolkit-dependent.
        clear_existing : bool, default=True
            Whether to overwrite existing conformers for the molecule.


        """
        from rdkit.Chem import AllChem
        if rms_cutoff is None:
            rms_cutoff = 1. * unit.angstrom
        rdmol = self.to_rdkit(molecule)
        # TODO: This generates way more conformations than omega, given the same nConfs and RMS threshold. Is there some way to set an energy cutoff as well?
        AllChem.EmbedMultipleConfs(
            rdmol,
            numConfs=n_conformers,
            pruneRmsThresh=rms_cutoff / unit.angstrom,
            randomSeed=1,
            #params=AllChem.ETKDG()
        )
        molecule2 = self.from_rdkit(rdmol, allow_undefined_stereo=True)

        if clear_existing:
            molecule._conformers = list()

        for conformer in molecule2._conformers:
            molecule._add_conformer(conformer)

    def from_rdkit(self, rdmol, allow_undefined_stereo=False):
        """
        Create a Molecule from an RDKit molecule.

        Requires the RDKit to be installed.

        .. warning :: This API is experimental and subject to change.

        Parameters
        ----------
        rdmol : rkit.RDMol
            An RDKit molecule
        allow_undefined_stereo : bool, default=False
            If false, raises an exception if rdmol contains undefined stereochemistry.

        Returns
        -------
        molecule : openforcefield.Molecule
            An openforcefield molecule

        Examples
        --------

        Create a molecule from an RDKit molecule

        >>> from rdkit import Chem
        >>> from openforcefield.tests.utils import get_data_file_path
        >>> rdmol = Chem.MolFromMolFile(get_data_file_path('systems/monomers/ethanol.sdf'))

        >>> toolkit_wrapper = RDKitToolkitWrapper()
        >>> molecule = toolkit_wrapper.from_rdkit(rdmol)

        """
        from rdkit import Chem
        from openforcefield.topology.molecule import Molecule

        # Make a copy of the RDKit Mol as we'll need to change it (e.g. assign stereo).
        rdmol = Chem.Mol(rdmol)

        # Sanitizing the molecule. We handle aromaticity and chirality manually.
        # This SanitizeMol(...) calls cleanUp, updatePropertyCache, symmetrizeSSSR,
        # assignRadicals, setConjugation, and setHybridization.
        Chem.SanitizeMol(rdmol, (Chem.SANITIZE_ALL ^ Chem.SANITIZE_SETAROMATICITY ^
                                 Chem.SANITIZE_ADJUSTHS ^ Chem.SANITIZE_CLEANUPCHIRALITY ^
                                 Chem.SANITIZE_KEKULIZE))
        Chem.SetAromaticity(rdmol, Chem.AromaticityModel.AROMATICITY_MDL)
        # SetAromaticity set aromatic bonds to 1.5, but Molecule.bond_order is an
        # integer (contrarily to fractional_bond_order) so we need the Kekule order.
        Chem.Kekulize(rdmol)

        # Make sure the bond stereo tags are set before checking for
        # undefined stereo. RDKit can figure out bond stereo from other
        # information in the Mol object like bond direction properties.
        # Do not overwrite eventual chiral tags provided by the user.
        Chem.AssignStereochemistry(rdmol, cleanIt=False)

        # Check for undefined stereochemistry.
        self._detect_undefined_stereo(rdmol, raise_warning=allow_undefined_stereo,
                                      err_msg_prefix="Unable to make OFFMol from RDMol: ")

        # Create a new openforcefield Molecule
        offmol = Molecule()

        # If RDMol has a title save it
        if rdmol.HasProp("_Name"):
            #raise Exception('{}'.format(rdmol.GetProp('name')))
            offmol.name = rdmol.GetProp("_Name")
        else:
            offmol.name = ""

        # Store all properties
        # TODO: Should there be an API point for storing properties?
        properties = rdmol.GetPropsAsDict()
        offmol._properties = properties

        # setting chirality in openeye requires using neighbor atoms
        # therefore we can't do it until after the atoms and bonds are all added
        map_atoms = {}
        map_bonds = {}
        # if we are loading from a mapped smiles extract the mapping
        atom_mapping = {}
        for rda in rdmol.GetAtoms():
            rd_idx = rda.GetIdx()
            # if the molecule was made from a mapped smiles this has been hidden
            # so that it does not affect the sterochemistry tags
            try:
                map_id = int(rda.GetProp('_map_idx'))
            except KeyError:
                map_id = rda.GetAtomMapNum()

            # create a new atom
            #atomic_number = oemol.NewAtom(rda.GetAtomicNum())
            atomic_number = rda.GetAtomicNum()
            formal_charge = rda.GetFormalCharge() * unit.elementary_charge
            is_aromatic = rda.GetIsAromatic()
            if rda.HasProp('_Name'):
                name = rda.GetProp('_Name')
            else:
                # check for PDB names
                try:
                    name = rda.GetMonomerInfo().GetName().strip()
                except AttributeError:
                    name = ''

            # If chiral, store the chirality to be set later
            stereochemistry = None
            #tag = rda.GetChiralTag()
            if rda.HasProp('_CIPCode'):
                stereo_code = rda.GetProp('_CIPCode')
                #if tag == Chem.CHI_TETRAHEDRAL_CCW:
                if stereo_code == 'R':
                    stereochemistry = 'R'
                #if tag == Chem.CHI_TETRAHEDRAL_CW:
                elif stereo_code == 'S':
                    stereochemistry = 'S'
                else:
                    raise UndefinedStereochemistryError("In from_rdkit: Expected atom stereochemistry of R or S. "
                                                        "Got {} instead.".format(stereo_code))

            atom_index = offmol.add_atom(
                atomic_number,
                formal_charge,
                is_aromatic,
                name=name,
                stereochemistry=stereochemistry)
            map_atoms[rd_idx] = atom_index
            atom_mapping[atom_index] = map_id

        # if we have a full atom map add it to the molecule, 0 indicates a missing mapping or no mapping
        if 0 not in atom_mapping.values():
            offmol._properties['atom_map'] = atom_mapping

        # Similar to chirality, stereochemistry of bonds in OE is set relative to their neighbors
        for rdb in rdmol.GetBonds():
            rdb_idx = rdb.GetIdx()
            a1 = rdb.GetBeginAtomIdx()
            a2 = rdb.GetEndAtomIdx()

            # Determine bond aromaticity and Kekulized bond order
            is_aromatic = rdb.GetIsAromatic()
            order = rdb.GetBondTypeAsDouble()
            # Convert floating-point bond order to integral bond order
            order = int(order)

            # create a new bond
            bond_index = offmol.add_bond(map_atoms[a1], map_atoms[a2], order,
                                         is_aromatic)
            map_bonds[rdb_idx] = bond_index

        # Now fill in the cached (structure-dependent) properties. We have to have the 2D structure of the molecule
        # in place first, because each call to add_atom and add_bond invalidates all cached properties
        for rdb in rdmol.GetBonds():
            rdb_idx = rdb.GetIdx()
            offb_idx = map_bonds[rdb_idx]
            offb = offmol.bonds[offb_idx]
            # determine if stereochemistry is needed
            stereochemistry = None
            tag = rdb.GetStereo()
            if tag == Chem.BondStereo.STEREOZ:
                stereochemistry = 'Z'
            elif tag == Chem.BondStereo.STEREOE:
                stereochemistry = 'E'
            elif tag == Chem.BondStereo.STEREOTRANS or tag == Chem.BondStereo.STEREOCIS:
                raise ValueError(
                    "Expected RDKit bond stereochemistry of E or Z, got {} instead"
                    .format(tag))
            offb._stereochemistry = stereochemistry
            fractional_bond_order = None
            if rdb.HasProp("fractional_bond_order"):
                fractional_bond_order = rdb.GetDoubleProp(
                    'fractional_bond_order')
            offb.fractional_bond_order = fractional_bond_order

        # TODO: Save conformer(s), if present
        # If the rdmol has a conformer, store its coordinates
        if len(rdmol.GetConformers()) != 0:
            for conf in rdmol.GetConformers():
                n_atoms = offmol.n_atoms
                # TODO: Will this always be angstrom when loading from RDKit?
                positions = unit.Quantity(
                    np.zeros((n_atoms, 3)), unit.angstrom)
                for rd_idx, off_idx in map_atoms.items():
                    atom_coords = conf.GetPositions()[rd_idx, :] * unit.angstrom
                    positions[off_idx, :] = atom_coords
                offmol.add_conformer(positions)

        partial_charges = unit.Quantity(
            np.zeros(offmol.n_atoms, dtype=np.float), unit=unit.elementary_charge)

        any_atom_has_partial_charge = False
        for rd_idx, rd_atom in enumerate(rdmol.GetAtoms()):
            off_idx = map_atoms[rd_idx]
            if rd_atom.HasProp("PartialCharge"):
                charge = rd_atom.GetDoubleProp(
                    "PartialCharge") * unit.elementary_charge
                partial_charges[off_idx] = charge
                any_atom_has_partial_charge = True
            else:
                # If some other atoms had partial charges but this one doesn't, raise an Exception
                if any_atom_has_partial_charge:
                    raise ValueError(
                        "Some atoms in rdmol have partial charges, but others do not."
                    )
        if any_atom_has_partial_charge:
            offmol.partial_charges = partial_charges
        else:
            offmol.partial_charges = None
        return offmol

    @classmethod
    def to_rdkit(cls, molecule, aromaticity_model=DEFAULT_AROMATICITY_MODEL):
        """
        Create an RDKit molecule

        Requires the RDKit to be installed.

        .. warning :: This API is experimental and subject to change.

        Parameters
        ----------
        aromaticity_model : str, optional, default=DEFAULT_AROMATICITY_MODEL
            The aromaticity model to use

        Returns
        -------
        rdmol : rkit.RDMol
            An RDKit molecule

        Examples
        --------

        Convert a molecule to RDKit

        >>> from openforcefield.topology import Molecule
        >>> ethanol = Molecule.from_smiles('CCO')
        >>> rdmol = ethanol.to_rdkit()

        """
        from rdkit import Chem, Geometry

        # Create an editable RDKit molecule
        rdmol = Chem.RWMol()

        # Set name
        # TODO: What is the best practice for how this should be named?
        if not (molecule.name is None):
            rdmol.SetProp('_Name', molecule.name)

        # TODO: Set other properties
        for name, value in molecule.properties.items():
            if type(value) == str:
                rdmol.SetProp(name, value)
            elif type(value) == int:
                rdmol.SetIntProp(name, value)
            elif type(value) == float:
                rdmol.SetDoubleProp(name, value)
            elif type(value) == bool:
                rdmol.SetBoolProp(name, value)
            else:
                # Shove everything else into a string
                rdmol.SetProp(name, str(value))

        _bondtypes = {
            1: Chem.BondType.SINGLE,
            1.5: Chem.BondType.AROMATIC,
            2: Chem.BondType.DOUBLE,
            3: Chem.BondType.TRIPLE,
            4: Chem.BondType.QUADRUPLE,
            5: Chem.BondType.QUINTUPLE,
            6: Chem.BondType.HEXTUPLE,
            7: Chem.BondType.ONEANDAHALF,
        }

        for index, atom in enumerate(molecule.atoms):
            rdatom = Chem.Atom(atom.atomic_number)
            rdatom.SetFormalCharge(atom.formal_charge.value_in_unit(unit.elementary_charge))
            rdatom.SetIsAromatic(atom.is_aromatic)
            rdatom.SetProp('_Name', atom.name)

            ## Stereo handling code moved to after bonds are added
            if atom.stereochemistry == 'S':
                rdatom.SetChiralTag(Chem.CHI_TETRAHEDRAL_CW)
            elif atom.stereochemistry == 'R':
                rdatom.SetChiralTag(Chem.CHI_TETRAHEDRAL_CCW)

            rd_index = rdmol.AddAtom(rdatom)

            # Let's make sure al the atom indices in the two molecules
            # are the same, otherwise we need to create an atom map.
            assert index == atom.molecule_atom_index
            assert index == rd_index

        for bond in molecule.bonds:
            atom_indices = (bond.atom1.molecule_atom_index, bond.atom2.molecule_atom_index)
            rdmol.AddBond(*atom_indices)
            rdbond = rdmol.GetBondBetweenAtoms(*atom_indices)
            if not (bond.fractional_bond_order is None):
                rdbond.SetDoubleProp("fractional_bond_order",
                                     bond.fractional_bond_order)
            # Assign bond type, which is based on order unless it is aromatic
            if bond.is_aromatic:
                rdbond.SetBondType(_bondtypes[1.5])
                rdbond.SetIsAromatic(True)
            else:
                rdbond.SetBondType(_bondtypes[bond.bond_order])
                rdbond.SetIsAromatic(False)

        Chem.SanitizeMol(rdmol, Chem.SANITIZE_ALL ^ Chem.SANITIZE_ADJUSTHS ^ Chem.SANITIZE_SETAROMATICITY)

        # Fix for aromaticity being lost
        if aromaticity_model == 'OEAroModel_MDL':
            Chem.SetAromaticity(rdmol, Chem.AromaticityModel.AROMATICITY_MDL)
        else:
            raise ValueError(f"Aromaticity model {aromaticity_model} not recognized")

        # Assign atom stereochemsitry and collect atoms for which RDKit
        # can't figure out chirality. The _CIPCode property of these atoms
        # will be forcefully set to the stereo we want (see #196).
        undefined_stereo_atoms = {}
        for index, atom in enumerate(molecule.atoms):
            rdatom = rdmol.GetAtomWithIdx(index)

            # Skip non-chiral atoms.
            if atom.stereochemistry is None:
                continue

            # Let's randomly assign this atom's (local) stereo to CW
            # and check if this causes the (global) stereo to be set
            # to the desired one (S or R).
            rdatom.SetChiralTag(Chem.CHI_TETRAHEDRAL_CW)
            # We need to do force and cleanIt to recalculate CIP stereo.
            Chem.AssignStereochemistry(rdmol, force=True, cleanIt=True)
            # If our random initial assignment worked, then we're set.
            if rdatom.HasProp('_CIPCode') and rdatom.GetProp("_CIPCode") == atom.stereochemistry:
                continue

            # Otherwise, set it to CCW.
            rdatom.SetChiralTag(Chem.CHI_TETRAHEDRAL_CCW)
            # We need to do force and cleanIt to recalculate CIP stereo.
            Chem.AssignStereochemistry(rdmol, force=True, cleanIt=True)
            # Hopefully this worked, otherwise something's wrong
            if rdatom.HasProp('_CIPCode') and rdatom.GetProp("_CIPCode") == atom.stereochemistry:
                continue

            # Keep track of undefined stereo atoms. We'll force stereochemistry
            # at the end to avoid the next AssignStereochemistry to overwrite.
            if not rdatom.HasProp('_CIPCode'):
                undefined_stereo_atoms[rdatom] = atom.stereochemistry
                continue

            # Something is wrong.
            err_msg = ("Unknown atom stereochemistry encountered in to_rdkit. "
                       "Desired stereochemistry: {}. Set stereochemistry {}".format(
                atom.stereochemistry, rdatom.GetProp("_CIPCode")))
            raise RuntimeError(err_msg)

        # Copy bond stereo info from molecule to rdmol.
        cls._assign_rdmol_bonds_stereo(molecule, rdmol)

        # Set coordinates if we have them
        if molecule._conformers:
            for conformer in molecule._conformers:
                rdmol_conformer = Chem.Conformer()
                for atom_idx in range(molecule.n_atoms):
                    x, y, z = conformer[atom_idx, :].value_in_unit(unit.angstrom)
                    rdmol_conformer.SetAtomPosition(atom_idx,
                                                    Geometry.Point3D(x, y, z))
                rdmol.AddConformer(rdmol_conformer, assignId=True)

        # Retain charges, if present
        if not (molecule._partial_charges is None):

            rdk_indexed_charges = np.zeros((molecule.n_atoms), dtype=np.float)
            for atom_idx, charge in enumerate(molecule._partial_charges):
                charge_unitless = charge.value_in_unit(unit.elementary_charge)
                rdk_indexed_charges[atom_idx] = charge_unitless
            for atom_idx, rdk_atom in enumerate(rdmol.GetAtoms()):
                rdk_atom.SetDoubleProp('PartialCharge',
                                       rdk_indexed_charges[atom_idx])

            # Note: We could put this outside the "if" statement, which would result in all partial charges in the
            #       resulting file being set to "n/a" if they weren't set in the Open Force Field Molecule
            Chem.CreateAtomDoublePropertyList(rdmol, 'PartialCharge')

        # Cleanup the rdmol
        rdmol.UpdatePropertyCache(strict=False)
        Chem.GetSSSR(rdmol)

        # Forcefully assign stereo information on the atoms that RDKit
        # can't figure out. This must be done last as calling AssignStereochemistry
        # again will delete these properties (see #196).
        for rdatom, stereochemistry in undefined_stereo_atoms.items():
            rdatom.SetProp('_CIPCode', stereochemistry)

        # Return non-editable version
        return Chem.Mol(rdmol)

    def to_inchi(self, molecule, fixed_hydrogens=False):
        """
        Create an InChI string for the molecule using the RDKit Toolkit.
        InChI is a standardised representation that does not capture tautomers unless specified using the fixed hydrogen
        layer.

        For information on InChi see here https://iupac.org/who-we-are/divisions/division-details/inchi/

        Parameters
        ----------
        molecule : An openforcefield.topology.Molecule
            The molecule to convert into a SMILES.

        fixed_hydrogens: bool, default=False
            If a fixed hydrogen layer should be added to the InChI, if `True` this will produce a non standard specific
            InChI string of the molecule.

        Returns
        --------
        inchi: str
            The InChI string of the molecule.
        """

        from rdkit import Chem
        rdmol = self.to_rdkit(molecule)
        if fixed_hydrogens:
            inchi = Chem.MolToInchi(rdmol, options='-FixedH')
        else:
            inchi = Chem.MolToInchi(rdmol)
        return inchi

    def to_inchikey(self, molecule, fixed_hydrogens=False):
        """
        Create an InChIKey for the molecule using the RDKit Toolkit.
        InChIKey is a standardised representation that does not capture tautomers unless specified using the fixed hydrogen
        layer.

        For information on InChi see here https://iupac.org/who-we-are/divisions/division-details/inchi/

        Parameters
        ----------
        molecule : An openforcefield.topology.Molecule
            The molecule to convert into a SMILES.

        fixed_hydrogens: bool, default=False
            If a fixed hydrogen layer should be added to the InChI, if `True` this will produce a non standard specific
            InChI string of the molecule.

        Returns
        --------
        inchi_key: str
            The InChIKey representation of the molecule.
        """

        from rdkit import Chem
        rdmol = self.to_rdkit(molecule)
        if fixed_hydrogens:
            inchi_key = Chem.MolToInchiKey(rdmol, options='-FixedH')
        else:
            inchi_key = Chem.MolToInchiKey(rdmol)
        return inchi_key

    def get_tagged_smarts_connectivity(self, smarts):
        """
        Returns a tuple of tuples indicating connectivity between tagged atoms in a SMARTS string. Does not
        return bond order.

        Parameters
        ----------
        smarts : str
            The tagged SMARTS to analyze

        Returns
        -------
        unique_tags : tuple of int
            A sorted tuple of all unique tagged atom map indices.
        tagged_atom_connectivity : tuple of tuples of int, shape n_tagged_bonds x 2
            A tuple of tuples, where each inner tuple is a pair of tagged atoms (tag_idx_1, tag_idx_2) which are
            bonded. The inner tuples are ordered smallest-to-largest, and the tuple of tuples is ordered
            lexically. So the return value for an improper torsion would be ((1, 2), (2, 3), (2, 4)).

        Raises
        ------
        SMIRKSParsingError
            If RDKit was unable to parse the provided smirks/tagged smarts
        """
        from rdkit import Chem
        from openforcefield.typing.chemistry import SMIRKSParsingError
        ss = Chem.MolFromSmarts(smarts)

        if ss is None:
            raise SMIRKSParsingError(f"RDKit was unable to parse SMIRKS {smarts}")

        unique_tags = set()
        connections = set()
        for at1 in ss.GetAtoms():
            if at1.GetAtomMapNum() == 0:
                continue
            unique_tags.add(at1.GetAtomMapNum())
            for at2 in at1.GetNeighbors():
                if at2.GetAtomMapNum() == 0:
                    continue
                cxn_to_add = sorted([at1.GetAtomMapNum(), at2.GetAtomMapNum()])
                connections.add(tuple(cxn_to_add))
        connections = tuple(sorted(list(connections)))
        unique_tags = tuple(sorted(list(unique_tags)))
        return unique_tags, connections

    @staticmethod
    def _find_smarts_matches(rdmol, smirks,
                             aromaticity_model='OEAroModel_MDL'):
        """Find all sets of atoms in the provided RDKit molecule that match the provided SMARTS string.

        Parameters
        ----------
        rdmol : rdkit.Chem.Mol
            rdmol to process with the SMIRKS in order to find matches
        smarts : str
            SMARTS string with any number of sequentially tagged atoms.
            If there are N tagged atoms numbered 1..N, the resulting matches will be N-tuples of atoms that match the corresponding tagged atoms.
        aromaticity_model : str, optional, default='OEAroModel_MDL'
            OpenEye aromaticity model designation as a string, such as ``OEAroModel_MDL``.
            If ``None``, molecule is processed exactly as provided; otherwise it is prepared with this aromaticity model prior to querying.

        Returns
        -------
        matches : list of tuples of atoms indices within the ``rdmol``
            matches[index] is an N-tuple of atom numbers from the ``rdmol``
            Matches are returned in no guaranteed order.
            # TODO: What is returned if no matches are found? An empty list, or None?
            # TODO: Ensure that SMARTS numbers 1, 2, 3... are rendered into order of returnd matches indexed by 0, 1, 2...

        .. notes ::

           * Raises ``ValueError`` if ``smarts`` query is malformed

        """
        from rdkit import Chem

        # Make a copy of the molecule
        rdmol = Chem.Mol(rdmol)
        # Use designated aromaticity model
        if aromaticity_model == 'OEAroModel_MDL':
            Chem.SanitizeMol(rdmol,
                             Chem.SANITIZE_ALL ^ Chem.SANITIZE_SETAROMATICITY)
            Chem.SetAromaticity(rdmol, Chem.AromaticityModel.AROMATICITY_MDL)
        else:
            # Only the OEAroModel_MDL is supported for now
            raise ValueError(
                'Unknown aromaticity model: {}'.aromaticity_models)

        # Set up query.
        qmol = Chem.MolFromSmarts(smirks)  #cannot catch the error
        if qmol is None:
            raise ValueError(
                'RDKit could not parse the SMIRKS string "{}"'.format(smirks))

        # Create atom mapping for query molecule
        idx_map = dict()
        for atom in qmol.GetAtoms():
            smirks_index = atom.GetAtomMapNum()
            if smirks_index != 0:
                idx_map[smirks_index - 1] = atom.GetIdx()
        map_list = [idx_map[x] for x in sorted(idx_map)]

        # Perform matching
        matches = list()

        # choose the largest unsigned int without overflow
        # since the C++ signature is a uint
        max_matches = np.iinfo(np.uintc).max
        for match in rdmol.GetSubstructMatches(qmol, uniquify=False,
                maxMatches=max_matches):
            mas = [match[x] for x in map_list]
            matches.append(tuple(mas))

        return matches

    def find_smarts_matches(self,
                            molecule,
                            smarts,
                            aromaticity_model='OEAroModel_MDL'):
        """
        Find all SMARTS matches for the specified molecule, using the specified aromaticity model.

        .. warning :: This API is experimental and subject to change.

        Parameters
        ----------
        molecule : openforcefield.topology.Molecule
            The molecule for which all specified SMARTS matches are to be located
        smarts : str
            SMARTS string with optional SMIRKS-style atom tagging
        aromaticity_model : str, optional, default='OEAroModel_MDL'
            Aromaticity model to use during matching

        .. note :: Currently, the only supported ``aromaticity_model`` is ``OEAroModel_MDL``

        """
        rdmol = self.to_rdkit(molecule, aromaticity_model=aromaticity_model)
        return self._find_smarts_matches(
            rdmol, smarts, aromaticity_model='OEAroModel_MDL')

    # --------------------------------
    # Stereochemistry RDKit utilities.
    # --------------------------------

    @staticmethod
    def _find_undefined_stereo_atoms(rdmol, assign_stereo=False):
        """Find the chiral atoms with undefined stereochemsitry in the RDMol.

        Parameters
        ----------
        rdmol : rdkit.RDMol
            The RDKit molecule.
        assign_stereo : bool, optional, default=False
            As a side effect, this function calls ``Chem.AssignStereochemistry()``
            so by default we work on a molecule copy. Set this to ``True`` to avoid
            making a copy and assigning the stereochemistry to the Mol object.

        Returns
        -------
        undefined_atom_indices : List[int]
            A list of atom indices that are chiral centers with undefined
            stereochemistry.

        See Also
        --------
        rdkit.Chem.FindMolChiralCenters

        """
        from rdkit import Chem

        if not assign_stereo:
            # Avoid modifying the original molecule.
            rdmol = copy.deepcopy(rdmol)

        # Flag possible chiral centers with the "_ChiralityPossible".
        Chem.AssignStereochemistry(rdmol, force=True, flagPossibleStereoCenters=True)

        # Find all atoms with undefined stereo.
        undefined_atom_indices = []
        for atom_idx, atom in enumerate(rdmol.GetAtoms()):
            if (atom.GetChiralTag() == Chem.ChiralType.CHI_UNSPECIFIED and
                    atom.HasProp('_ChiralityPossible')):
                undefined_atom_indices.append(atom_idx)
        return undefined_atom_indices

    @staticmethod
    def _find_undefined_stereo_bonds(rdmol):
        """Find the chiral atoms with undefined stereochemsitry in the RDMol.

        Parameters
        ----------
        rdmol : rdkit.RDMol
            The RDKit molecule.

        Returns
        -------
        undefined_bond_indices : List[int]
            A list of bond indices with undefined stereochemistry.

        See Also
        --------
        Chem.EnumerateStereoisomers._getFlippers

        Links
        -----
        https://github.com/rdkit/rdkit/blob/master/Code/GraphMol/Chirality.cpp#L1509-L1515
            This comment in FindPotentialStereoBonds mention that the method
            ignores ring bonds.
        https://github.com/DrrDom/rdk/blob/master/gen_stereo_rdkit3.py
            The function get_unspec_double_bonds() in this module looks like
            may solve the problem with the rings.

        """
        from rdkit import Chem

        # Copy the molecule to avoid side effects. Chem.FindPotentialStereoBonds
        # assign Bond.STEREOANY to unspecific bond, which make subsequent calls
        # of Chem.AssignStereochemistry ignore the bond even if there are
        # ENDDOWNRIGHT/ENDUPRIGHT bond direction indications.
        rdmol = copy.deepcopy(rdmol)

        # This function assigns Bond.GetStereo() == Bond.STEREOANY to bonds with
        # undefined stereochemistry.
        Chem.FindPotentialStereoBonds(rdmol)

        undefined_bond_indices = []
        for bond_idx, bond in enumerate(rdmol.GetBonds()):
            if bond.GetStereo() == Chem.BondStereo.STEREOANY:
                undefined_bond_indices.append(bond_idx)
        return undefined_bond_indices

    @classmethod
    def _detect_undefined_stereo(cls, rdmol, err_msg_prefix='', raise_warning=False):
        """Raise UndefinedStereochemistryError if the RDMol has undefined stereochemistry.

        Parameters
        ----------
        rdmol : rdkit.Chem.Mol
            The RDKit molecule.
        err_msg_prefix : str, optional
            A string to prepend to the error/warning message.
        raise_warning : bool, optional, default=False
            If True, a warning is issued instead of an exception.

        Raises
        ------
        UndefinedStereochemistryError
            If the RDMol has undefined atom or bond stereochemistry.

        """
        # Find undefined atom/bond stereochemistry.
        undefined_atom_indices = cls._find_undefined_stereo_atoms(rdmol)
        undefined_bond_indices = cls._find_undefined_stereo_bonds(rdmol)

        # Build error message.
        if len(undefined_atom_indices) == 0 and len(undefined_bond_indices) == 0:
            msg = None
        else:
            msg = err_msg_prefix + "RDMol has unspecified stereochemistry. "
            # The "_Name" property is not always assigned.
            if rdmol.HasProp("_Name"):
                msg += "RDMol name: " + rdmol.GetProp("_Name")

        # Details about undefined atoms.
        if len(undefined_atom_indices) > 0:
            msg += "Undefined chiral centers are:\n"
            for undefined_atom_idx in undefined_atom_indices:
                msg += ' - Atom {symbol} (index {index})\n'.format(
                    symbol=rdmol.GetAtomWithIdx(undefined_atom_idx).GetSymbol(),
                    index=undefined_atom_idx)

        # Details about undefined bond.
        if len(undefined_bond_indices) > 0:
            msg += "Bonds with undefined stereochemistry are:\n"
            for undefined_bond_idx in undefined_bond_indices:
                bond = rdmol.GetBondWithIdx(undefined_bond_idx)
                atom1, atom2 = bond.GetBeginAtom(), bond.GetEndAtom()
                msg += ' - Bond {bindex} (atoms {aindex1}-{aindex2} of element ({symbol1}-{symbol2})\n'.format(
                    bindex=undefined_bond_idx,
                    aindex1=atom1.GetIdx(), aindex2=atom2.GetIdx(),
                    symbol1=atom1.GetSymbol(), symbol2=atom2.GetSymbol())

        if msg is not None:
            if raise_warning:
                msg = 'Warning (not error because allow_undefined_stereo=True): '
                logger.warning(msg)
            else:
                msg = 'Unable to make OFFMol from RDMol: ' + msg
                raise UndefinedStereochemistryError(msg)

    @staticmethod
    def _flip_rdbond_direction(rdbond, paired_rdbonds):
        """Flip the rdbond and all those paired to it.

        Parameters
        ----------
        rdbond : rdkit.Chem.Bond
            The Bond whose direction needs to be flipped.
        paired_rdbonds : Dict[Tuple[int], List[rdkit.Chem.Bond]]
            Maps bond atom indices that are assigned a bond direction to
            the bonds on the other side of the double bond.
        """
        from rdkit import Chem

        # The function assumes that all bonds are either up or down.
        supported_directions = {Chem.BondDir.ENDUPRIGHT, Chem.BondDir.ENDDOWNRIGHT}

        def _flip(b, paired, flipped, ignored):
            # The function assumes that all bonds are either up or down.
            assert b.GetBondDir() in supported_directions
            bond_atom_indices = (b.GetBeginAtomIdx(), b.GetEndAtomIdx())

            # Check that we haven't flipped this bond already.
            if bond_atom_indices in flipped:
                # This should never happen.
                raise RuntimeError('Cannot flip the bond direction consistently.')

            # Flip the bond.
            if b.GetBondDir() == Chem.BondDir.ENDUPRIGHT:
                b.SetBondDir(Chem.BondDir.ENDDOWNRIGHT)
            else:
                b.SetBondDir(Chem.BondDir.ENDUPRIGHT)
            flipped.add(bond_atom_indices)

            # Flip all the paired bonds as well (if there are any).
            if bond_atom_indices in paired:
                for paired_rdbond in paired[bond_atom_indices]:
                    # Don't flip the bond that was flipped in the upper-level recursion.
                    if (paired_rdbond.GetBeginAtomIdx(), paired_rdbond.GetEndAtomIdx()) != ignored:
                        # Don't flip this bond in the next recursion.
                        _flip(paired_rdbond, paired, flipped, ignored=bond_atom_indices)

        _flip(rdbond, paired_rdbonds, flipped=set(), ignored=None)

    @classmethod
    def _assign_rdmol_bonds_stereo(cls, offmol, rdmol):
        """Copy the info about bonds stereochemistry from the OFF Molecule to RDKit Mol."""
        from rdkit import Chem

        # Map the bonds indices that are assigned bond direction
        # to the bond on the other side of the double bond.
        # (atom_index1, atom_index2) -> List[rdkit.Chem.Bond]
        paired_bonds = {}

        for bond in offmol.bonds:
            # No need to do anything with bonds without stereochemistry.
            if not bond.stereochemistry:
                continue

            # Isolate stereo RDKit bond object.
            rdbond_atom_indices = (bond.atom1.molecule_atom_index,
                                   bond.atom2.molecule_atom_index)
            stereo_rdbond = rdmol.GetBondBetweenAtoms(*rdbond_atom_indices)

            # Collect all neighboring rdbonds of atom1 and atom2.
            neighbor_rdbonds1 = [rdmol.GetBondBetweenAtoms(n.molecule_atom_index,
                                                           bond.atom1.molecule_atom_index)
                                 for n in bond.atom1.bonded_atoms if n != bond.atom2]
            neighbor_rdbonds2 = [rdmol.GetBondBetweenAtoms(bond.atom2.molecule_atom_index,
                                                           n.molecule_atom_index)
                                 for n in bond.atom2.bonded_atoms if n != bond.atom1]

            # Select only 1 neighbor bond per atom out of the two.
            neighbor_rdbonds = []
            for i, rdbonds in enumerate([neighbor_rdbonds1, neighbor_rdbonds2]):
                # If there are no neighbors for which we have already
                # assigned the bond direction, just pick the first one.
                neighbor_rdbonds.append(rdbonds[0])
                # Otherwise, pick neighbor that was already assigned to
                # avoid inconsistencies and keep the tree non-cyclic.
                for rdb in rdbonds:
                    if (rdb.GetBeginAtomIdx(), rdb.GetBeginAtomIdx()) in paired_bonds:
                        neighbor_rdbonds[i] = rdb
                        break

            # Assign a random direction to the bonds that were not already assigned
            # keeping track of which bond would be best to flip later (i.e. does that
            # are not already determining the stereochemistry of another double bond).
            flipped_rdbond = neighbor_rdbonds[0]
            for rdb in neighbor_rdbonds:
                if (rdb.GetBeginAtomIdx(), rdb.GetEndAtomIdx()) not in paired_bonds:
                    rdb.SetBondDir(Chem.BondDir.ENDUPRIGHT)
                    # Set this bond as a possible bond to flip.
                    flipped_rdbond = rdb

            Chem.AssignStereochemistry(rdmol, cleanIt=True, force=True)

            # Verify that the current directions give us the desired stereochemistries.
            assert bond.stereochemistry in {'E', 'Z'}
            if bond.stereochemistry == 'E':
                desired_rdk_stereo_code = Chem.rdchem.BondStereo.STEREOE
            else:
                desired_rdk_stereo_code = Chem.rdchem.BondStereo.STEREOZ

            # If that doesn't work, flip the direction of one bond preferring
            # those that are not already determining the stereo of another bond.
            if stereo_rdbond.GetStereo() != desired_rdk_stereo_code:
                cls._flip_rdbond_direction(flipped_rdbond, paired_bonds)
                Chem.AssignStereochemistry(rdmol, cleanIt=True, force=True)

                # The stereo should be set correctly here.
                assert stereo_rdbond.GetStereo() == desired_rdk_stereo_code

            # Update paired bonds map.
            neighbor_bond_indices = [(rdb.GetBeginAtomIdx(), rdb.GetEndAtomIdx()) for rdb in neighbor_rdbonds]
            for i, bond_indices in enumerate(neighbor_bond_indices):
                try:
                    paired_bonds[bond_indices].append(neighbor_rdbonds[1-i])
                except KeyError:
                    paired_bonds[bond_indices] = [neighbor_rdbonds[1-i]]


class AmberToolsToolkitWrapper(ToolkitWrapper):
    """
    AmberTools toolkit wrapper

    .. warning :: This API is experimental and subject to change.
    """
    _toolkit_name = 'AmberTools'
    _toolkit_installation_instructions = 'The AmberTools toolkit (free and open source) can be found at ' \
                                         'https://anaconda.org/omnia/ambertools'

    def __init__(self):
        super().__init__()

        self._toolkit_file_read_formats = []
        self._toolkit_file_write_formats = []

        if not self.is_available():
            raise ToolkitUnavailableException(f'The required toolkit {self._toolkit_name} is not '
                                              f'available. {self._toolkit_installation_instructions}')

        # TODO: Find AMBERHOME or executable home, checking miniconda if needed
        # Store an instance of an RDKitToolkitWrapper for file I/O
        self._rdkit_toolkit_wrapper = RDKitToolkitWrapper()

    @staticmethod
    def is_available():
        """
        Check whether the AmberTools toolkit is installed

        Returns
        -------
        is_installed : bool
            True if AmberTools is installed, False otherwise.

        """
        # TODO: Check all tools needed
        # TODO: How should we implement find_executable?
        ANTECHAMBER_PATH = find_executable("antechamber")
        if ANTECHAMBER_PATH is None:
            return False
        else:
            return True

    def __init__(self):
        # TODO: Find AMBERHOME or executable home, checking miniconda if needed
        # Store an instance of an RDKitToolkitWrapper for file I/O
        self._rdkit_toolkit_wrapper = RDKitToolkitWrapper()

    def assign_partial_charges(self,
                               molecule,
                               partial_charge_method=None,
                               use_conformers=None,
                               strict_n_conformers=False):
        """
        Compute partial charges with AmberTools using antechamber/sqm, and assign
        the new values to the partial_charges attribute.

        .. warning :: This API experimental and subject to change.

        .. todo ::

           * Do we want to also allow ESP/RESP charges?

        Parameters
        ----------
        molecule : Molecule
            Molecule for which partial charges are to be computed
        partial_charge_method : str, optional, default=None
            The charge model to use. One of ['gasteiger', 'am1-mulliken']. If None, 'am1-mulliken' will be used.
        use_conformers : iterable of simtk.unit.Quantity-wrapped numpy arrays, each with shape (n_atoms, 3) and dimension of distance. Optional, default = None
            List of (n_atoms x 3) simtk.unit.Quantities to use for partial charge calculation.
            If None, an appropriate number of conformers will be generated.
        strict_n_conformers : bool, default=False
            Whether to raise an exception if an invalid number of conformers is provided for the given charge method.
            If this is False and an invalid number of conformers is found, a warning will be raised.

        Raises
        ------
<<<<<<< HEAD
        ChargeMethodUnavailableError if the requested charge method can not be handled by this toolkit
=======
        ValueError if the requested charge method could not be handled

        Notes
        -----
        Currently only sdf file supported as input and mol2 as output
        https://github.com/choderalab/openmoltools/blob/master/openmoltools/packmol.py

        """
        raise NotImplementedError
        # TODO: Implement this in a way that's compliant with SMIRNOFF's <ChargeIncrementModel> tag when the spec gets finalized

        # import os
        # from simtk import unit
        #
        # if charge_model is None:
        #     charge_model = 'bcc'
        #
        # # Check that the requested charge method is supported
        # # Needs to be fixed: 'cm1', 'cm2',
        # SUPPORTED_ANTECHAMBER_CHARGE_MODELS = ['gas', 'mul', 'bcc']
        # if charge_model not in SUPPORTED_ANTECHAMBER_CHARGE_MODELS:
        #     raise ValueError(
        #         'Requested charge method {} not among supported charge '
        #         'methods {}'.format(charge_model,
        #                             SUPPORTED_ANTECHAMBER_CHARGE_MODELS))
        #
        # # Find the path to antechamber
        # # TODO: How should we implement find_executable?
        # ANTECHAMBER_PATH = find_executable("antechamber")
        # if ANTECHAMBER_PATH is None:
        #     raise (IOError("Antechamber not found, cannot run charge_mol()"))
        #
        # if len(molecule._conformers) == 0:
        #     raise Exception(
        #         "No conformers present in molecule submitted for partial charge calculation. Consider "
        #         "loading the molecule from a file with geometry already present or running "
        #         "molecule.generate_conformers() before calling molecule.compute_partial_charges"
        #     )
        #
        #
        # # Compute charges
        # import tempfile
        # with tempfile.TemporaryDirectory() as tmpdir:
        #     net_charge = molecule.total_charge
        #     # Write out molecule in SDF format
        #     ## TODO: How should we handle multiple conformers?
        #     self._rdkit_toolkit_wrapper.to_file(
        #         molecule, 'molecule.sdf', file_format='sdf')
        #     #os.system('ls')
        #     #os.system('cat molecule.sdf')
        #     # Compute desired charges
        #     # TODO: Add error handling if antechamber chokes
        #     # TODO: Add something cleaner than os.system
        #     os.system(
        #         "antechamber -i molecule.sdf -fi sdf -o charged.mol2 -fo mol2 -pf "
        #         "yes -c {} -nc {}".format(charge_model, net_charge))
        #     #os.system('cat charged.mol2')
        #
        #     # Write out just charges
        #     os.system(
        #         "antechamber -i charged.mol2 -fi mol2 -o charges2.mol2 -fo mol2 -c wc "
        #         "-cf charges.txt -pf yes")
        #     #os.system('cat charges.txt')
        #     # Check to ensure charges were actually produced
        #     if not os.path.exists('charges.txt'):
        #         # TODO: copy files into local directory to aid debugging?
        #         raise Exception(
        #             "Antechamber/sqm partial charge calculation failed on "
        #             "molecule {} (SMILES {})".format(
        #                 molecule.name, molecule.to_smiles()))
        #     # Read the charges
        #     with open('charges.txt', 'r') as infile:
        #         contents = infile.read()
        #     text_charges = contents.split()
        #     charges = np.zeros([molecule.n_atoms], np.float64)
        #     for index, token in enumerate(text_charges):
        #         charges[index] = float(token)
        #     # TODO: Ensure that the atoms in charged.mol2 are in the same order as in molecule.sdf
        #
        # charges = unit.Quantity(charges, unit.elementary_charge)
        #
        # molecule.set_partial_charges(charges)

    def compute_partial_charges_am1bcc(self, molecule):
        """
        Compute partial charges with AmberTools using antechamber/sqm. This will calculate AM1-BCC charges on the first
        conformer only.
>>>>>>> 82e38d3c

        ChargeCalculationError if the charge calculation is supported by this toolkit, but fails
    """

        import os
        import subprocess
        from simtk import unit
        from openforcefield.topology import Molecule

        if partial_charge_method is None:
            partial_charge_method = 'am1-mulliken'
        else:
            # Standardize method name for string comparisons
            partial_charge_method = partial_charge_method.lower()

        SUPPORTED_CHARGE_METHODS = {'am1bcc': {'antechamber_keyword':'bcc',
                                               'min_confs': 1,
                                               'max_confs': 1,
                                               'rec_confs': 1,
                                               },
                                    'am1-mulliken': {'antechamber_keyword': 'mul',
                                                     'min_confs': 1,
                                                     'max_confs': 1,
                                                     'rec_confs': 1,
                                                     },
                                    'gasteiger': {'antechamber_keyword': 'gas',
                                                  'min_confs': 0,
                                                  'max_confs': 0,
                                                  'rec_confs': 0,
                                                  }
                                    }


        if partial_charge_method not in SUPPORTED_CHARGE_METHODS:
            raise ChargeMethodUnavailableError(
                f"partial_charge_method '{partial_charge_method}' is not available from AmberToolsToolkitWrapper. "
                f"Available charge methods are {list(SUPPORTED_CHARGE_METHODS.keys())} "
            )

        charge_method = SUPPORTED_CHARGE_METHODS[partial_charge_method]

        # Make a temporary copy of the molecule, since we'll be messing with its conformers
        mol_copy = Molecule(molecule)

        if use_conformers is None:
            if charge_method['rec_confs'] == 0:
                mol_copy._conformers = None
            else:
                mol_copy.generate_conformers(n_conformers=charge_method['rec_confs'],
                                             rms_cutoff=0.25*unit.angstrom,
                                             toolkit_registry=RDKitToolkitWrapper())
            # TODO: What's a "best practice" RMS cutoff to use here?
        else:
            mol_copy._conformers = None
            for conformer in use_conformers:
                mol_copy.add_conformer(conformer)
            self._check_n_conformers(mol_copy,
                                     partial_charge_method=partial_charge_method,
                                     min_confs=charge_method['min_confs'],
                                     max_confs=charge_method['max_confs'],
                                     strict_n_conformers=strict_n_conformers)

        # Find the path to antechamber
        # TODO: How should we implement find_executable?
        ANTECHAMBER_PATH = find_executable("antechamber")
        if ANTECHAMBER_PATH is None:
            raise IOError("Antechamber not found, cannot run charge_mol()")

        # Compute charges
<<<<<<< HEAD
        from openforcefield.utils import temporary_directory, temporary_cd
        with temporary_directory() as tmpdir:
            with temporary_cd(tmpdir):
                net_charge = mol_copy.total_charge
                # Write out molecule in SDF format
                ## TODO: How should we handle multiple conformers?
                self._rdkit_toolkit_wrapper.to_file(
                    mol_copy, 'molecule.sdf', file_format='sdf')
                #os.system('ls')
                #os.system('cat molecule.sdf')
                # Compute desired charges
                # TODO: Add error handling if antechamber chokes
                # TODO: Add something cleaner than os.system
                short_charge_method = charge_method['antechamber_keyword']
                subprocess.check_output([
                    "antechamber", "-i", "molecule.sdf", "-fi", "sdf", "-o", "charged.mol2", "-fo",
                    "mol2", "-pf", "yes", "-dr", "n", "-c", short_charge_method, "-nc", str(net_charge)]

                )
                #os.system('cat charged.mol2')

                # Write out just charges
                subprocess.check_output([
                    "antechamber", "-dr", "n", "-i", "charged.mol2", "-fi", "mol2", "-o", "charges2.mol2", "-fo",
                    "mol2", "-c", "wc",  "-cf", "charges.txt", "-pf", "yes"])
                #os.system('cat charges.txt')
                # Check to ensure charges were actually produced
                if not os.path.exists('charges.txt'):
                    # TODO: copy files into local directory to aid debugging?
                    raise ChargeCalculationError(
                        "Antechamber/sqm partial charge calculation failed on "
                        "molecule {} (SMILES {})".format(
                            molecule.name, molecule.to_smiles()))
                # Read the charges
                with open('charges.txt', 'r') as infile:
                    contents = infile.read()
                text_charges = contents.split()
                charges = np.zeros([molecule.n_atoms], np.float64)
                for index, token in enumerate(text_charges):
                    charges[index] = float(token)
                # TODO: Ensure that the atoms in charged.mol2 are in the same order as in molecule.sdf
=======
        with tempfile.TemporaryDirectory() as tmpdir:
            net_charge = molecule.total_charge
            # Write out molecule in SDF format
            ## TODO: How should we handle multiple conformers?
            self._rdkit_toolkit_wrapper.to_file(
                molecule, 'molecule.sdf', file_format='sdf')
            #os.system('ls')
            #os.system('cat molecule.sdf')
            # Compute desired charges
            # TODO: Add error handling if antechamber chokes
            # TODO: Add something cleaner than os.system
            subprocess.check_output([
                "antechamber", "-i", "molecule.sdf", "-fi", "sdf", "-o", "charged.mol2", "-fo", "mol2", "-pf", "yes", "-c", "bcc",
                "-nc", str(net_charge)
            ])
            #os.system('cat charged.mol2')

            # Write out just charges
            subprocess.check_output([
                "antechamber", "-i", "charged.mol2", "-fi", "mol2", "-o", "charges2.mol2", "-fo", "mol2", "-c", "wc", "-cf",
                "charges.txt", "-pf", "yes"
            ])
            #os.system('cat charges.txt')
            # Check to ensure charges were actually produced
            if not os.path.exists('charges.txt'):
                # TODO: copy files into local directory to aid debugging?
                raise Exception(
                    "Antechamber/sqm partial charge calculation failed on "
                    "molecule {} (SMILES {})".format(
                        molecule.name, molecule.to_smiles()))
            # Read the charges
            with open('charges.txt', 'r') as infile:
                contents = infile.read()
            text_charges = contents.split()
            charges = np.zeros([molecule.n_atoms], np.float64)
            for index, token in enumerate(text_charges):
                charges[index] = float(token)
            # TODO: Ensure that the atoms in charged.mol2 are in the same order as in molecule.sdf
>>>>>>> 82e38d3c

        charges = unit.Quantity(charges, unit.elementary_charge)
        molecule.partial_charges = charges


    def compute_partial_charges_am1bcc(self, molecule, use_conformers=None, strict_n_conformers=False):
        """
        Compute partial charges with AmberTools using antechamber/sqm. This will calculate AM1-BCC charges on the first
        conformer only.

        .. warning :: This API is experimental and subject to change.

        Parameters
        ----------
        molecule : Molecule
            Molecule for which partial charges are to be computed
        use_conformers : iterable of simtk.unit.Quantity-wrapped numpy arrays, each with shape (n_atoms, 3) and dimension of distance. Optional, default = None
            Coordinates to use for partial charge calculation. If None, an appropriate number of conformers
            will be generated.
        strict_n_conformers : bool, default=False
            Whether to raise an exception if an invalid number of conformers is provided.
            If this is False and an invalid number of conformers is found, a warning will be raised
            instead of an Exception.

        Raises
        ------
        ValueError if the requested charge method could not be handled

        """

        import warnings
        warnings.warn("compute_partial_charges_am1bcc will be deprecated in an upcoming release. "
                      "Use assign_partial_charges(partial_charge_method='am1bcc') instead.",
                      DeprecationWarning)

        self.assign_partial_charges(molecule,
                                    partial_charge_method="AM1BCC",
                                    use_conformers=use_conformers,
                                    strict_n_conformers=strict_n_conformers)

    def _modify_sqm_in_to_request_bond_orders(self, file_path):
        """
        Modify a sqm.in file produced by antechamber to include the "printbondorders=1" directive
        in the header. This method will overwrite the original file.

        Parameters
        ----------
        file_path : str
            The path to sqm.in
        """

        data = open(file_path).read()

        # Original sqm.in file headerlooks like:

        # Run semi-empirical minimization
        #  &qmmm
        #    qm_theory='AM1', grms_tol=0.0005,
        #    scfconv=1.d-10, ndiis_attempts=700,   qmcharge=0,
        #  /
        # ... (atom coordinates in something like XYZ format) ...

        # To get WBOs, we need to add "printbondorders=1" to the list of keywords

        # First, split the sqm.in text at the "/" mark at the end of the header
        datasp = data.split("/")
        # Insert the "printbondorders" directive in a new line and re-add the "/"
        datasp.insert(1, 'printbondorders=1, \n /')
        # Reassemble the file text
        new_data = ''.join(datasp)
        # Write the new file contents, overwriting the original file.
        with open(file_path, 'w') as of:
            of.write(new_data)

    def _get_fractional_bond_orders_from_sqm_out(self, file_path, validate_elements=None):
        """
        Process a SQM output file containing bond orders, and return a dict of the form
        dict[atom_1_index, atom_2_index] = fractional_bond_order

        Parameters
        ----------
        file_path : str
            File path for sqm output file
        validate_elements : iterable of str
            The element symbols expected in molecule index order. A ValueError will be raised
            if the elements are not found in this order.

        Returns
        -------
        bond_orders : dict[(int, int)]: float
            A dictionary where the keys are tuples of two atom indices and the values are
            floating-point bond orders. The keys are sorted in ascending order, such that
            the lower atom index is key[0] and the higher is key[1].
        """

        # Example sqm.out section with WBOs:
        #  Bond Orders
        #
        #   QMMM:    NUM1 ELEM1 NUM2 ELEM2      BOND_ORDER
        #   QMMM:       2   C      1   C        1.41107532
        #   QMMM:       3   C      1   C        1.41047804
        # ...
        #   QMMM:      15   H     13   H        0.00000954
        #   QMMM:      15   H     14   H        0.00000813
        #
        #            --------- Calculation Completed ----------

        data = open(file_path).read()

        begin_sep = ''' Bond Orders
 
  QMMM:    NUM1 ELEM1 NUM2 ELEM2      BOND_ORDER
'''
        end_sep = '''

           --------- Calculation Completed ----------
'''
        # Extract the chunk of text between begin_sep and end_sep, and split it by newline
        fbo_lines = data.split(begin_sep)[1].split(end_sep)[0].split('\n')

        # Iterate over the lines and populate the dict to return
        bond_orders = dict()
        for line in fbo_lines:
            linesp = line.split()
            atom_index_1 = int(linesp[1])
            atom_element_1 = linesp[2]
            atom_index_2 = int(linesp[3])
            atom_element_2 = linesp[4]
            bond_order = float(linesp[5])

            # If validate_elements was provided, ensure that the ordering of element symbols is what we expected
            if validate_elements is not None:
                if ((atom_element_1 != validate_elements[atom_index_1-1]) or
                    (atom_element_2 != validate_elements[atom_index_2-1])):
                    #raise ValueError('\n'.join(fbo_lines))
                    raise ValueError(f'Elements or indexing in sqm output differ from expectation. '
                                     f'Expected {validate_elements[atom_index_1]} with index {atom_index_1} and '
                                     f'{validate_elements[atom_index_2]} with index {atom_index_2}, '
                                     f'but SQM output has {atom_element_1} and {atom_element_2} for the same atoms.')


            # To make lookup easier, we identify bonds as integer tuples with the lowest atom index
            # first and the highest second.
            index_tuple = tuple(sorted([atom_index_1, atom_index_2]))
            bond_orders[index_tuple] = bond_order
        return bond_orders

    def assign_fractional_bond_orders(self, molecule, bond_order_model=None, use_conformers=None):
        """
        Update and store list of bond orders this molecule. Bond orders are stored on each
        bond, in the `bond.fractional_bond_order` attribute.

        .. warning :: This API is experimental and subject to change.

        Parameters
        ----------
        molecule : openforcefield.topology.molecule Molecule
            The molecule to assign wiberg bond orders to
        bond_order_model : str, optional, default=None
            The charge model to use. Only allowed value is 'am1-wiberg'. If None, 'am1-wiberg' will be used.
        use_conformers : iterable of simtk.unit.Quantity(np.array) with shape (n_atoms, 3) and dimension of distance, optional, default=None
            The conformers to use for fractional bond order calculation. If None, an appropriate number
            of conformers will be generated by an available ToolkitWrapper.
         """
        from openforcefield.topology import Molecule
        # Find the path to antechamber
        # TODO: How should we implement find_executable?
        ANTECHAMBER_PATH = find_executable("antechamber")
        if ANTECHAMBER_PATH is None:
            raise (IOError("Antechamber not found, cannot run "
                           "AmberToolsToolkitWrapper.assign_fractional_bond_orders()"))

        # Make a copy since we'll be messing with this molecule's conformers
        temp_mol = Molecule(molecule)

        if use_conformers is None:
            temp_mol.generate_conformers(n_conformers=1)
        else:
            temp_mol._conformers = None
            for conformer in use_conformers:
                temp_mol.add_conformer(conformer)

        if len(temp_mol.conformers) == 0:
            raise ValueError(
                "No conformers present in molecule submitted for fractional bond order calculation. Consider "
                "loading the molecule from a file with geometry already present or running "
                "molecule.generate_conformers() before calling molecule.assign_fractional_bond_orders"
            )
        if len(temp_mol.conformers) > 1:
            logger.warning(f"Warning: In AmberToolsToolkitWrapper.assign_fractional_bond_orders: "
                           f"Molecule '{molecule.name}' has more than one conformer, but this function "
                           f"will only generate fractional bond orders for the first one.")


        # Compute bond orders
        bond_order_model_to_antechamber_keyword = {'am1-wiberg': 'mul'}
        supported_bond_order_models = list(bond_order_model_to_antechamber_keyword.keys())
        bond_order_model = bond_order_model.lower()
        if bond_order_model is None:
            bond_order_model = 'am1-wiberg'
        if bond_order_model not in supported_bond_order_models:
            raise ValueError(f"Bond order model '{bond_order_model}' is not supported by AmberToolsToolkitWrapper. "
                             f"Supported models are {supported_bond_order_models}")
        ac_charge_keyword = bond_order_model_to_antechamber_keyword[bond_order_model]

        with tempfile.TemporaryDirectory() as tmpdir:
            net_charge = temp_mol.total_charge
            # Write out molecule in SDF format
            self._rdkit_toolkit_wrapper.to_file(
                temp_mol, 'molecule.sdf', file_format='sdf')
            # Prepare sqm.in file as if we were going to run charge calc
            # TODO: Add error handling if antechamber chokes
            subprocess.check_output([
                "antechamber", "-i", "molecule.sdf", "-fi", "sdf", "-o",
                "sqm.in", "-fo", "sqmcrt", "-pf", "yes", "-c", ac_charge_keyword,
                "-nc", str(net_charge)
            ])
            # Modify sqm.in to request bond order calculation
            self._modify_sqm_in_to_request_bond_orders("sqm.in")
            # Run sqm to get bond orders
            subprocess.check_output(["sqm", "-i", "sqm.in", "-o", "sqm.out", "-O"])
            # Ensure that antechamber/sqm did not change the indexing by checking against
            # an ordered list of element symbols for this molecule
            expected_elements = [at.element.symbol for at in molecule.atoms]
            bond_orders = self._get_fractional_bond_orders_from_sqm_out('sqm.out',
                                                                            validate_elements=expected_elements)

        # Note that sqm calculate WBOs for ALL PAIRS of atoms, not just those that have
        # bonds defined in the original molecule. So here we iterate over the bonds in
        # the original molecule and only nab the WBOs for those.
        for bond in molecule.bonds:
            # The atom index tuples that act as bond indices are ordered from lowest to highest by
            # _get_fractional_bond_orders_from_sqm_out, so here we make sure that we look them up in
            # sorted order as well
            sorted_atom_indices = sorted(tuple([bond.atom1_index+1, bond.atom2_index+1]))
            bond.fractional_bond_order = bond_orders[tuple(sorted_atom_indices)]



#=============================================================================================
# Toolkit registry
#=============================================================================================


class ToolkitRegistry:
    """
    Registry for ToolkitWrapper objects

    Examples
    --------

    Register toolkits in a specified order, skipping if unavailable

    >>> from openforcefield.utils.toolkits import ToolkitRegistry
    >>> toolkit_registry = ToolkitRegistry()
    >>> toolkit_precedence = [OpenEyeToolkitWrapper, RDKitToolkitWrapper, AmberToolsToolkitWrapper]
    >>> for toolkit in toolkit_precedence:
    ...     if toolkit.is_available():
    ...         toolkit_registry.register_toolkit(toolkit)

    Register specified toolkits, raising an exception if one is unavailable

    >>> toolkit_registry = ToolkitRegistry()
    >>> toolkits = [OpenEyeToolkitWrapper, AmberToolsToolkitWrapper]
    >>> for toolkit in toolkits:
    ...     toolkit_registry.register_toolkit(toolkit)

    Register all available toolkits in arbitrary order

    >>> from openforcefield.utils import all_subclasses
    >>> toolkits = all_subclasses(ToolkitWrapper)
    >>> for toolkit in toolkit_precedence:
    ...     if toolkit.is_available():
    ...         toolkit_registry.register_toolkit(toolkit)

    Retrieve the global singleton toolkit registry, which is created when this module is imported from all available
    toolkits:

    >>> from openforcefield.utils.toolkits import GLOBAL_TOOLKIT_REGISTRY as toolkit_registry
    >>> available_toolkits = toolkit_registry.registered_toolkits

    .. warning :: This API is experimental and subject to change.
    """

    def __init__(self,
                 register_imported_toolkit_wrappers=False,
                 toolkit_precedence=None,
                 exception_if_unavailable=True):
        """
        Create an empty toolkit registry.

        Parameters
        ----------
        register_imported_toolkit_wrappers : bool, optional, default=False
            If True, will attempt to register all imported ToolkitWrapper subclasses that can be found, in no particular
             order.
        toolkit_precedence : list, optional, default=None
            List of toolkit wrapper classes, in order of desired precedence when performing molecule operations. If
            None, defaults to [OpenEyeToolkitWrapper, RDKitToolkitWrapper, AmberToolsToolkitWrapper].
        exception_if_unavailable : bool, optional, default=True
            If True, an exception will be raised if the toolkit is unavailable

        """

        self._toolkits = list()

        if toolkit_precedence is None:
            toolkit_precedence = [
                OpenEyeToolkitWrapper, RDKitToolkitWrapper,
                AmberToolsToolkitWrapper, BuiltInToolkitWrapper
            ]

        if register_imported_toolkit_wrappers:
            # TODO: The precedence ordering of any non-specified remaining wrappers will be arbitrary.
            # How do we fix this?
            # Note: The precedence of non-specifid wrappers may be determined by the order in which
            # they were defined
            all_importable_toolkit_wrappers = all_subclasses(ToolkitWrapper)
            for toolkit in all_importable_toolkit_wrappers:
                if toolkit in toolkit_precedence:
                    continue
                toolkit_precedence.append(toolkit)

        for toolkit in toolkit_precedence:
            self.register_toolkit(toolkit, exception_if_unavailable=exception_if_unavailable)

    @property
    def registered_toolkits(self):
        """
        List registered toolkits.

        .. warning :: This API is experimental and subject to change.

        .. todo :: Should this return a generator? Deep copies? Classes? Toolkit names?

        Returns
        -------
        toolkits : iterable of toolkit objects
        """
        return list(self._toolkits)

    def register_toolkit(self,
                         toolkit_wrapper,
                         exception_if_unavailable=True):
        """
        Register the provided toolkit wrapper class, instantiating an object of it.

        .. warning :: This API is experimental and subject to change.

        .. todo ::

           This method should raise an exception if the toolkit is unavailable, unless an optional argument
           is specified that silently avoids registration of toolkits that are unavailable.

        Parameters
        ----------
        toolkit_wrapper : instance or subclass of ToolkitWrapper
            The toolkit wrapper to register or its class.
        exception_if_unavailable : bool, optional, default=True
            If True, an exception will be raised if the toolkit is unavailable

        """
        # Instantiate class if class, or just add if already instantiated.
        if isinstance(toolkit_wrapper, type):
            try:
                toolkit_wrapper = toolkit_wrapper()
            except ToolkitUnavailableException:
                msg = "Unable to load toolkit '{}'. ".format(toolkit_wrapper._toolkit_name)
                if exception_if_unavailable:
                    raise ToolkitUnavailableException(msg)
                else:
                    if 'OpenEye' in msg:
                        msg += "The Open Force Field Toolkit does not require the OpenEye Toolkits, and can " \
                               "use RDKit/AmberTools instead. However, if you have a valid license for the " \
                               "OpenEye Toolkits, consider installing them for faster performance and additional " \
                               "file format support: " \
                               "https://docs.eyesopen.com/toolkits/python/quickstart-python/linuxosx.html " \
                               "OpenEye offers free Toolkit licenses for academics: " \
                               "https://www.eyesopen.com/academic-licensing"
                    logger.warning(f"Warning: {msg}")
                return

        # Add toolkit to the registry.
        self._toolkits.append(toolkit_wrapper)

    def add_toolkit(self, toolkit_wrapper):
        """
        Append a ToolkitWrapper onto the list of toolkits in this ToolkitRegistry

        .. warning :: This API is experimental and subject to change.

        Parameters
        ----------
        toolkit_wrapper : openforcefield.utils.ToolkitWrapper
            The ToolkitWrapper object to add to the list of registered toolkits

        """
        if not isinstance(toolkit_wrapper, ToolkitWrapper):
            msg = "Something other than a ToolkitWrapper object was passed to ToolkitRegistry.add_toolkit()\n"
            msg += "Given object {} of type {}".format(toolkit_wrapper,
                                                       type(toolkit_wrapper))
            raise Exception(msg)
        self._toolkits.append(toolkit_wrapper)

    # TODO: Can we automatically resolve calls to methods that are not explicitly defined using some Python magic?

    def resolve(self, method_name):
        """
        Resolve the requested method name by checking all registered toolkits in
        order of precedence for one that provides the requested method.

        Parameters
        ----------
        method_name : str
            The name of the method to resolve

        Returns
        -------
        method
            The method of the first registered toolkit that provides the requested method name

        Raises
        ------
        NotImplementedError if the requested method cannot be found among the registered toolkits

        Examples
        --------

        Create a molecule, and call the toolkit ``to_smiles()`` method directly

        >>> from openforcefield.topology import Molecule
        >>> molecule = Molecule.from_smiles('Cc1ccccc1')
        >>> toolkit_registry = ToolkitRegistry(register_imported_toolkit_wrappers=True)
        >>> method = toolkit_registry.resolve('to_smiles')
        >>> smiles = method(molecule)

        .. todo :: Is there a better way to figure out which toolkits implement given methods by introspection?

        """
        for toolkit in self._toolkits:
            if hasattr(toolkit, method_name):
                method = getattr(toolkit, method_name)
                return method

        # No toolkit was found to provide the requested capability
        # TODO: Can we help developers by providing a check for typos in expected method names?
        msg = 'No registered toolkits can provide the capability "{}".\n'.format(
            method_name)
        msg += 'Available toolkits are: {}\n'.format(self.registered_toolkits)
        raise NotImplementedError(msg)

    # TODO: Can we instead register available methods directly with `ToolkitRegistry`, so we can just use `ToolkitRegistry.method()`?
    def call(self, method_name, *args, **kwargs):
        """
        Execute the requested method by attempting to use all registered toolkits in order of precedence.

        ``*args`` and ``**kwargs`` are passed to the desired method, and return values of the method are returned

        This is a convenient shorthand for ``toolkit_registry.resolve_method(method_name)(*args, **kwargs)``

        Parameters
        ----------
        method_name : str
            The name of the method to execute

        Raises
        ------
        NotImplementedError if the requested method cannot be found among the registered toolkits

        Examples
        --------

        Create a molecule, and call the toolkit ``to_smiles()`` method directly

        >>> from openforcefield.topology import Molecule
        >>> molecule = Molecule.from_smiles('Cc1ccccc1')
        >>> toolkit_registry = ToolkitRegistry(register_imported_toolkit_wrappers=True)
        >>> smiles = toolkit_registry.call('to_smiles', molecule)

        """
        # TODO: catch ValueError and compile list of methods that exist but rejected the specific parameters because they did not implement the requested methods

        errors = list()
        for toolkit in self._toolkits:
            if hasattr(toolkit, method_name):
                method = getattr(toolkit, method_name)
                try:
                    return method(*args, **kwargs)
                except NotImplementedError as not_implemented_error:
                    errors.append((toolkit, not_implemented_error))
                except TypeError as type_error:
                    errors.append((toolkit, type_error))
                except ValueError as value_error:
                    errors.append((toolkit, value_error))
                except Exception as error:
                    errors.append((toolkit, error))

        # No toolkit was found to provide the requested capability
        # TODO: Can we help developers by providing a check for typos in expected method names?
        msg = f'No registered toolkits can provide the capability "{method_name}" ' \
              f'for args "{args}" and kwargs "{kwargs}"\n'

        msg += 'Available toolkits are: {}\n'.format(self.registered_toolkits)
        # Append information about toolkits that implemented the method, but could not handle the provided parameters
        for toolkit, error in errors:
            msg += ' {} : {}\n'.format(toolkit, error)
        # for toolkit, value_error in value_errors:
        #     msg += ' {} : {}\n'.format(toolkit, value_error)
        raise ValueError(msg)


#=============================================================================================
# GLOBAL TOOLKIT REGISTRY
#=============================================================================================

# Create global toolkit registry, where all available toolkits are registered
# TODO: Should this be all lowercase since it's not a constant?
GLOBAL_TOOLKIT_REGISTRY = ToolkitRegistry(
    register_imported_toolkit_wrappers=True,
    exception_if_unavailable=False)

#=============================================================================================
# SET GLOBAL TOOLKIT-AVAIABLE VARIABLES
#=============================================================================================

OPENEYE_AVAILABLE = False
RDKIT_AVAILABLE = False
AMBERTOOLS_AVAILABLE = False

# Only available toolkits will have made it into the GLOBAL_TOOLKIT_REGISTRY
for toolkit in GLOBAL_TOOLKIT_REGISTRY.registered_toolkits:
    if type(toolkit) is OpenEyeToolkitWrapper:
        OPENEYE_AVAILABLE = True
    elif type(toolkit) is RDKitToolkitWrapper:
        RDKIT_AVAILABLE = True
    elif type(toolkit) is AmberToolsToolkitWrapper:
        AMBERTOOLS_AVAILABLE = True

#=============================================================================================
# WARN IF INSUFFICIENT TOOLKITS INSTALLED
#=============================================================================================

# Define basic toolkits that handle essential file I/O

BASIC_CHEMINFORMATICS_TOOLKITS = [RDKitToolkitWrapper, OpenEyeToolkitWrapper]

# Ensure we have at least one basic toolkit
if sum([
        tk.is_available()
        for tk in GLOBAL_TOOLKIT_REGISTRY.registered_toolkits
        if type(tk) in BASIC_CHEMINFORMATICS_TOOLKITS
]) == 0:
    msg = 'WARNING: No basic cheminformatics toolkits are available.\n'
    msg += 'At least one basic toolkit is required to handle SMARTS matching and file I/O. \n'
    msg += 'Please install at least one of the following basic toolkits:\n'
    for wrapper in all_subclasses(ToolkitWrapper):
        if wrapper.toolkit_name is not None:
            msg += '{} : {}\n'.format(
                wrapper._toolkit_name,
                wrapper._toolkit_installation_instructions)
    print(msg)<|MERGE_RESOLUTION|>--- conflicted
+++ resolved
@@ -1779,16 +1779,12 @@
         for conformer in molecule2._conformers:
             molecule._add_conformer(conformer)
 
-<<<<<<< HEAD
-
     def assign_partial_charges(self,
                                molecule,
                                partial_charge_method=None,
                                use_conformers=False,
                                strict_n_conformers=False):
-=======
-    def compute_partial_charges(self, molecule, quantum_chemical_method="AM1-BCC", partial_charge_method='None'):
->>>>>>> 82e38d3c
+
         """
         Compute partial charges with OpenEye quacpac, and assign
         the new values to the partial_charges attribute.
@@ -3815,97 +3811,7 @@
 
         Raises
         ------
-<<<<<<< HEAD
-        ChargeMethodUnavailableError if the requested charge method can not be handled by this toolkit
-=======
-        ValueError if the requested charge method could not be handled
-
-        Notes
-        -----
-        Currently only sdf file supported as input and mol2 as output
-        https://github.com/choderalab/openmoltools/blob/master/openmoltools/packmol.py
-
-        """
-        raise NotImplementedError
-        # TODO: Implement this in a way that's compliant with SMIRNOFF's <ChargeIncrementModel> tag when the spec gets finalized
-
-        # import os
-        # from simtk import unit
-        #
-        # if charge_model is None:
-        #     charge_model = 'bcc'
-        #
-        # # Check that the requested charge method is supported
-        # # Needs to be fixed: 'cm1', 'cm2',
-        # SUPPORTED_ANTECHAMBER_CHARGE_MODELS = ['gas', 'mul', 'bcc']
-        # if charge_model not in SUPPORTED_ANTECHAMBER_CHARGE_MODELS:
-        #     raise ValueError(
-        #         'Requested charge method {} not among supported charge '
-        #         'methods {}'.format(charge_model,
-        #                             SUPPORTED_ANTECHAMBER_CHARGE_MODELS))
-        #
-        # # Find the path to antechamber
-        # # TODO: How should we implement find_executable?
-        # ANTECHAMBER_PATH = find_executable("antechamber")
-        # if ANTECHAMBER_PATH is None:
-        #     raise (IOError("Antechamber not found, cannot run charge_mol()"))
-        #
-        # if len(molecule._conformers) == 0:
-        #     raise Exception(
-        #         "No conformers present in molecule submitted for partial charge calculation. Consider "
-        #         "loading the molecule from a file with geometry already present or running "
-        #         "molecule.generate_conformers() before calling molecule.compute_partial_charges"
-        #     )
-        #
-        #
-        # # Compute charges
-        # import tempfile
-        # with tempfile.TemporaryDirectory() as tmpdir:
-        #     net_charge = molecule.total_charge
-        #     # Write out molecule in SDF format
-        #     ## TODO: How should we handle multiple conformers?
-        #     self._rdkit_toolkit_wrapper.to_file(
-        #         molecule, 'molecule.sdf', file_format='sdf')
-        #     #os.system('ls')
-        #     #os.system('cat molecule.sdf')
-        #     # Compute desired charges
-        #     # TODO: Add error handling if antechamber chokes
-        #     # TODO: Add something cleaner than os.system
-        #     os.system(
-        #         "antechamber -i molecule.sdf -fi sdf -o charged.mol2 -fo mol2 -pf "
-        #         "yes -c {} -nc {}".format(charge_model, net_charge))
-        #     #os.system('cat charged.mol2')
-        #
-        #     # Write out just charges
-        #     os.system(
-        #         "antechamber -i charged.mol2 -fi mol2 -o charges2.mol2 -fo mol2 -c wc "
-        #         "-cf charges.txt -pf yes")
-        #     #os.system('cat charges.txt')
-        #     # Check to ensure charges were actually produced
-        #     if not os.path.exists('charges.txt'):
-        #         # TODO: copy files into local directory to aid debugging?
-        #         raise Exception(
-        #             "Antechamber/sqm partial charge calculation failed on "
-        #             "molecule {} (SMILES {})".format(
-        #                 molecule.name, molecule.to_smiles()))
-        #     # Read the charges
-        #     with open('charges.txt', 'r') as infile:
-        #         contents = infile.read()
-        #     text_charges = contents.split()
-        #     charges = np.zeros([molecule.n_atoms], np.float64)
-        #     for index, token in enumerate(text_charges):
-        #         charges[index] = float(token)
-        #     # TODO: Ensure that the atoms in charged.mol2 are in the same order as in molecule.sdf
-        #
-        # charges = unit.Quantity(charges, unit.elementary_charge)
-        #
-        # molecule.set_partial_charges(charges)
-
-    def compute_partial_charges_am1bcc(self, molecule):
-        """
-        Compute partial charges with AmberTools using antechamber/sqm. This will calculate AM1-BCC charges on the first
-        conformer only.
->>>>>>> 82e38d3c
+
 
         ChargeCalculationError if the charge calculation is supported by this toolkit, but fails
     """
@@ -3975,76 +3881,32 @@
             raise IOError("Antechamber not found, cannot run charge_mol()")
 
         # Compute charges
-<<<<<<< HEAD
-        from openforcefield.utils import temporary_directory, temporary_cd
-        with temporary_directory() as tmpdir:
-            with temporary_cd(tmpdir):
-                net_charge = mol_copy.total_charge
-                # Write out molecule in SDF format
-                ## TODO: How should we handle multiple conformers?
-                self._rdkit_toolkit_wrapper.to_file(
-                    mol_copy, 'molecule.sdf', file_format='sdf')
-                #os.system('ls')
-                #os.system('cat molecule.sdf')
-                # Compute desired charges
-                # TODO: Add error handling if antechamber chokes
-                # TODO: Add something cleaner than os.system
-                short_charge_method = charge_method['antechamber_keyword']
-                subprocess.check_output([
-                    "antechamber", "-i", "molecule.sdf", "-fi", "sdf", "-o", "charged.mol2", "-fo",
-                    "mol2", "-pf", "yes", "-dr", "n", "-c", short_charge_method, "-nc", str(net_charge)]
-
-                )
-                #os.system('cat charged.mol2')
-
-                # Write out just charges
-                subprocess.check_output([
-                    "antechamber", "-dr", "n", "-i", "charged.mol2", "-fi", "mol2", "-o", "charges2.mol2", "-fo",
-                    "mol2", "-c", "wc",  "-cf", "charges.txt", "-pf", "yes"])
-                #os.system('cat charges.txt')
-                # Check to ensure charges were actually produced
-                if not os.path.exists('charges.txt'):
-                    # TODO: copy files into local directory to aid debugging?
-                    raise ChargeCalculationError(
-                        "Antechamber/sqm partial charge calculation failed on "
-                        "molecule {} (SMILES {})".format(
-                            molecule.name, molecule.to_smiles()))
-                # Read the charges
-                with open('charges.txt', 'r') as infile:
-                    contents = infile.read()
-                text_charges = contents.split()
-                charges = np.zeros([molecule.n_atoms], np.float64)
-                for index, token in enumerate(text_charges):
-                    charges[index] = float(token)
-                # TODO: Ensure that the atoms in charged.mol2 are in the same order as in molecule.sdf
-=======
         with tempfile.TemporaryDirectory() as tmpdir:
-            net_charge = molecule.total_charge
+            net_charge = mol_copy.total_charge
             # Write out molecule in SDF format
             ## TODO: How should we handle multiple conformers?
             self._rdkit_toolkit_wrapper.to_file(
-                molecule, 'molecule.sdf', file_format='sdf')
+                mol_copy, 'molecule.sdf', file_format='sdf')
             #os.system('ls')
             #os.system('cat molecule.sdf')
             # Compute desired charges
             # TODO: Add error handling if antechamber chokes
             # TODO: Add something cleaner than os.system
+            short_charge_method = charge_method['antechamber_keyword']
             subprocess.check_output([
-                "antechamber", "-i", "molecule.sdf", "-fi", "sdf", "-o", "charged.mol2", "-fo", "mol2", "-pf", "yes", "-c", "bcc",
-                "-nc", str(net_charge)
-            ])
+                "antechamber", "-i", "molecule.sdf", "-fi", "sdf", "-o", "charged.mol2", "-fo",
+                "mol2", "-pf", "yes", "-dr", "n", "-c", short_charge_method, "-nc", str(net_charge)]
+             )
             #os.system('cat charged.mol2')
-
-            # Write out just charges
+             # Write out just charges
             subprocess.check_output([
-                "antechamber", "-i", "charged.mol2", "-fi", "mol2", "-o", "charges2.mol2", "-fo", "mol2", "-c", "wc", "-cf",
-                "charges.txt", "-pf", "yes"
-            ])
+                "antechamber", "-dr", "n", "-i", "charged.mol2", "-fi", "mol2", "-o", "charges2.mol2", "-fo",
+                "mol2", "-c", "wc",  "-cf", "charges.txt", "-pf", "yes"])
             #os.system('cat charges.txt')
             # Check to ensure charges were actually produced
             if not os.path.exists('charges.txt'):
                 # TODO: copy files into local directory to aid debugging?
-                raise Exception(
+                raise ChargeCalculationError(
                     "Antechamber/sqm partial charge calculation failed on "
                     "molecule {} (SMILES {})".format(
                         molecule.name, molecule.to_smiles()))
@@ -4056,8 +3918,6 @@
             for index, token in enumerate(text_charges):
                 charges[index] = float(token)
             # TODO: Ensure that the atoms in charged.mol2 are in the same order as in molecule.sdf
->>>>>>> 82e38d3c
-
         charges = unit.Quantity(charges, unit.elementary_charge)
         molecule.partial_charges = charges
 
