#!/usr/bin/env python

#=============================================================================================
# MODULE DOCSTRING
#=============================================================================================

"""
Tests for cheminformatics toolkit wrappers

"""

#=============================================================================================
# GLOBAL IMPORTS
#=============================================================================================

from simtk import unit
import numpy as np
from numpy.testing import assert_almost_equal

import pytest
from openforcefield.utils.toolkits import (OpenEyeToolkitWrapper, RDKitToolkitWrapper,
                                           AmberToolsToolkitWrapper, ToolkitRegistry,
                                           GAFFAtomTypeWarning)
from openforcefield.utils import get_data_filename
from openforcefield.topology.molecule import Molecule


#=============================================================================================
# TESTS
#=============================================================================================

class TestOpenEyeToolkitWrapper:
    """Test the OpenEyeToolkitWrapper"""

    # TODO: Make separate smiles_add_H and smiles_explicit_H tests

    @pytest.mark.skipif(not OpenEyeToolkitWrapper.toolkit_is_available(), reason='OpenEye Toolkit not available')
    def test_smiles(self):
        """Test OpenEyeToolkitWrapper to_smiles() and from_smiles()"""
        toolkit_wrapper = OpenEyeToolkitWrapper()

        # This differs from RDKit's SMILES due to different canonicalization schemes

        smiles = '[H]C([H])([H])C([H])([H])[H]'
        molecule = Molecule.from_smiles(smiles,
                                        toolkit_registry=toolkit_wrapper)
        smiles2 = molecule.to_smiles(toolkit_registry=toolkit_wrapper)
        assert smiles == smiles2

    @pytest.mark.skipif(not OpenEyeToolkitWrapper.toolkit_is_available(), reason='OpenEye Toolkit not available')
    def test_smiles_missing_stereochemistry(self):
        """Test OpenEyeToolkitWrapper to_smiles() and from_smiles()"""
        toolkit_wrapper = OpenEyeToolkitWrapper()

        unspec_chiral_smiles = "C\C(F)=C(/F)CC(C)(Cl)Br"
        spec_chiral_smiles = "C\C(F)=C(/F)C[C@@](C)(Cl)Br"
        unspec_db_smiles = "CC(F)=C(F)C[C@@](C)(Cl)Br"
        spec_db_smiles = "C\C(F)=C(/F)C[C@@](C)(Cl)Br"

        for title, smiles, raises_exception in [("unspec_chiral_smiles", unspec_chiral_smiles, True),
                                                ("spec_chiral_smiles", spec_chiral_smiles, False),
                                                ("unspec_db_smiles", unspec_db_smiles, True),
                                                ("spec_db_smiles", spec_db_smiles, False),
                                                ]:
            if raises_exception:
                with pytest.raises(Exception) as context:
                    molecule = Molecule.from_smiles(smiles, toolkit_registry=toolkit_wrapper)
            else:
                molecule = Molecule.from_smiles(smiles, toolkit_registry=toolkit_wrapper)

    # TODO: test_smiles_round_trip


    @pytest.mark.skipif(not OpenEyeToolkitWrapper.toolkit_is_available(), reason='OpenEye Toolkit not available')
    def test_smiles_add_H(self):
        """Test OpenEyeToolkitWrapper for adding explicit hydrogens"""
        toolkit_wrapper = OpenEyeToolkitWrapper()
        # This differs from RDKit's SMILES due to different canonicalization schemes
        input_smiles = 'CC'
        expected_output_smiles = '[H]C([H])([H])C([H])([H])[H]'
        molecule = Molecule.from_smiles(input_smiles,
                                        toolkit_registry=toolkit_wrapper)
        smiles2 = molecule.to_smiles(toolkit_registry=toolkit_wrapper)
        assert expected_output_smiles == smiles2

    @pytest.mark.skipif(not OpenEyeToolkitWrapper.toolkit_is_available(), reason='OpenEye Toolkit not available')
    def test_smiles_charged(self):
        """Test OpenEyeToolkitWrapper functions for reading/writing charged SMILES"""
        toolkit_wrapper = OpenEyeToolkitWrapper()
        # This differs from RDKit's expected output due to different canonicalization schemes
        smiles = '[H]C([H])([H])[N+]([H])([H])[H]'
        molecule = Molecule.from_smiles(smiles,
                                        toolkit_registry=toolkit_wrapper)
        smiles2 = molecule.to_smiles(toolkit_registry=toolkit_wrapper)
        assert smiles == smiles2


    @pytest.mark.skipif(not OpenEyeToolkitWrapper.toolkit_is_available(), reason='OpenEye Toolkit not available')
    def test_to_from_openeye_core_props_filled(self):
        """Test OpenEyeToolkitWrapper to_openeye() and from_openeye()"""
        toolkit_wrapper = OpenEyeToolkitWrapper()

        # Replacing with a simple molecule with stereochemistry
        input_smiles = 'C\C(F)=C(/F)C[C@@](C)(Cl)Br'
        expected_output_smiles = '[H]C([H])([H])/C(=C(/C([H])([H])[C@@](C([H])([H])[H])(Cl)Br)\F)/F'
        molecule = Molecule.from_smiles(input_smiles, toolkit_registry=toolkit_wrapper)
        assert molecule.to_smiles(toolkit_registry=toolkit_wrapper) == expected_output_smiles

        # Populate core molecule property fields
        molecule.name = 'Alice'
        partial_charges = unit.Quantity(np.array([-.9, -.8, -.7, -.6,
                                                  -.5, -.4, -.3, -.2,
                                                  -.1, 0., .1, .2,
                                                  .3, .4, .5, .6,
                                                  .7, .8]), unit.elementary_charge)
        molecule.partial_charges = partial_charges
        coords = unit.Quantity(np.array([['0.0', '1.0', '2.0'], ['3.0', '4.0', '5.0'], ['6.0', '7.0', '8.0'],
                                         ['9.0', '10.0', '11.0'], ['12.0', '13.0', '14.0'],
                                         ['15.0', '16.0', '17.0'],
                                         ['18.0', '19.0', '20.0'], ['21.0', '22.0', '23.0'],
                                         ['24.0', '25.0', '26.0'],
                                         ['27.0', '28.0', '29.0'], ['30.0', '31.0', '32.0'],
                                         ['33.0', '34.0', '35.0'],
                                         ['36.0', '37.0', '38.0'], ['39.0', '40.0', '41.0'],
                                         ['42.0', '43.0', '44.0'],
                                         ['45.0', '46.0', '47.0'], ['48.0', '49.0', '50.0'],
                                         ['51.0', '52.0', '53.0']]),
                               unit.angstrom)
        molecule.add_conformer(coords)
        # Populate core atom property fields
        molecule.atoms[2].name = 'Bob'
        # Ensure one atom has its stereochemistry specified
        central_carbon_stereo_specified = False
        for atom in molecule.atoms:
            if (atom.atomic_number == 6) and atom.stereochemistry == "S":
                central_carbon_stereo_specified = True
        assert central_carbon_stereo_specified

        # Populate bond core property fields
        fractional_bond_orders = [float(val) for val in range(1, 19)]
        for fbo, bond in zip(fractional_bond_orders, molecule.bonds):
            bond.fractional_bond_order = fbo

        # Do a first conversion to/from oemol
        oemol = molecule.to_openeye()
        molecule2 = Molecule.from_openeye(oemol)

        # Test that properties survived first conversion
        # assert molecule.to_dict() == molecule2.to_dict()
        assert molecule.name == molecule2.name
        # NOTE: This expects the same indexing scheme in the original and new molecule

        central_carbon_stereo_specified = False
        for atom in molecule2.atoms:
            if (atom.atomic_number == 6) and atom.stereochemistry == "S":
                central_carbon_stereo_specified = True
        assert central_carbon_stereo_specified
        for atom1, atom2 in zip(molecule.atoms, molecule2.atoms):
            assert atom1.to_dict() == atom2.to_dict()
        for bond1, bond2 in zip(molecule.bonds, molecule2.bonds):
            assert bond1.to_dict() == bond2.to_dict()
        assert (molecule._conformers[0] == molecule2._conformers[0]).all()
        for pc1, pc2 in zip(molecule._partial_charges, molecule2._partial_charges):
            pc1_ul = pc1 / unit.elementary_charge
            pc2_ul = pc2 / unit.elementary_charge
            assert_almost_equal(pc1_ul, pc2_ul, decimal=6)
        assert molecule2.to_smiles(toolkit_registry=toolkit_wrapper) == expected_output_smiles


    @pytest.mark.skipif(not OpenEyeToolkitWrapper.toolkit_is_available(), reason='OpenEye Toolkit not available')
    def test_to_from_openeye_core_props_unset(self):
        """Test OpenEyeToolkitWrapper to_openeye() and from_openeye() when given empty core property fields"""
        toolkit_wrapper = OpenEyeToolkitWrapper()

        # Using a simple molecule with tetrahedral and bond stereochemistry
        input_smiles = 'C\C(F)=C(/F)C[C@](C)(Cl)Br'

        expected_output_smiles = '[H]C([H])([H])/C(=C(/C([H])([H])[C@](C([H])([H])[H])(Cl)Br)\F)/F'
        molecule = Molecule.from_smiles(input_smiles, toolkit_registry=toolkit_wrapper)
        assert molecule.to_smiles(toolkit_registry=toolkit_wrapper) == expected_output_smiles

        # Ensure one atom has its stereochemistry specified
        central_carbon_stereo_specified = False
        for atom in molecule.atoms:
            if (atom.atomic_number == 6) and atom.stereochemistry == "R":
                central_carbon_stereo_specified = True
        assert central_carbon_stereo_specified

        # Do a first conversion to/from oemol
        rdmol = molecule.to_openeye()
        molecule2 = Molecule.from_openeye(rdmol)

        # Test that properties survived first conversion
        assert molecule.name == molecule2.name
        # NOTE: This expects the same indexing scheme in the original and new molecule

        central_carbon_stereo_specified = False
        for atom in molecule2.atoms:
            if (atom.atomic_number == 6) and atom.stereochemistry == "R":
                central_carbon_stereo_specified = True
        assert central_carbon_stereo_specified
        for atom1, atom2 in zip(molecule.atoms, molecule2.atoms):
            assert atom1.to_dict() == atom2.to_dict()
        for bond1, bond2 in zip(molecule.bonds, molecule2.bonds):
            assert bond1.to_dict() == bond2.to_dict()
        assert (molecule._conformers == None)
        assert (molecule2._conformers == None)
        for pc1, pc2 in zip(molecule._partial_charges, molecule2._partial_charges):
            pc1_ul = pc1 / unit.elementary_charge
            pc2_ul = pc2 / unit.elementary_charge
            assert_almost_equal(pc1_ul, pc2_ul, decimal=6)
        assert molecule2.to_smiles(toolkit_registry=toolkit_wrapper) == expected_output_smiles

    @pytest.mark.skipif(not OpenEyeToolkitWrapper.toolkit_is_available(), reason='OpenEye Toolkit not available')
    def test_get_sdf_coordinates(self):
        """Test OpenEyeToolkitWrapper for importing a single set of coordinates from a sdf file"""
        toolkit_wrapper = OpenEyeToolkitWrapper()
        filename = get_data_filename('molecules/toluene.sdf')
        molecule = Molecule.from_file(filename, toolkit_registry=toolkit_wrapper)
        assert len(molecule._conformers) == 1
        assert molecule._conformers[0].shape == (15,3)

    @pytest.mark.skipif(not OpenEyeToolkitWrapper.toolkit_is_available(), reason='OpenEye Toolkit not available')
    @pytest.mark.skip
    def test_get_multiconformer_sdf_coordinates(self):
        """Test OpenEyeToolkitWrapper for importing multiple sets of coordinates from a sdf file"""
        raise NotImplementedError
        toolkit_wrapper = OpenEyeToolkitWrapper()
        filename = get_data_filename('molecules/toluene.sdf')
        molecule = Molecule.from_file(filename, toolkit_registry=toolkit_wrapper)
        assert len(molecule._conformers) == 1
        assert molecule._conformers[0].shape == (15,3)

    @pytest.mark.skipif(not OpenEyeToolkitWrapper.toolkit_is_available(), reason='OpenEye Toolkit not available')
    def test_get_mol2_coordinates(self):
        """Test OpenEyeToolkitWrapper for importing a single set of molecule coordinates"""
        toolkit_wrapper = OpenEyeToolkitWrapper()
        filename = get_data_filename('molecules/toluene.mol2')
        molecule1 = Molecule.from_file(filename, toolkit_registry=toolkit_wrapper)
        assert len(molecule1._conformers) == 1
        assert molecule1._conformers[0].shape == (15, 3)
        assert_almost_equal(molecule1.conformers[0][5][1] / unit.angstrom, 22.98, decimal=2)

        # Test loading from file-like object
        with open(filename, 'r') as infile:
            molecule2 = Molecule(infile, file_format='MOL2', toolkit_registry=toolkit_wrapper)
        assert molecule1.is_isomorphic(molecule2)
        assert len(molecule2._conformers) == 1
        assert molecule2._conformers[0].shape == (15, 3)
        assert_almost_equal(molecule2.conformers[0][5][1] / unit.angstrom, 22.98, decimal=2)

        # Test loading from gzipped mol2
        import gzip
        with gzip.GzipFile(filename + '.gz', 'r') as infile:
            molecule3 = Molecule(infile, file_format='MOL2', toolkit_registry=toolkit_wrapper)
        assert molecule1.is_isomorphic(molecule3)
        assert len(molecule3._conformers) == 1
        assert molecule3._conformers[0].shape == (15, 3)
        assert_almost_equal(molecule3.conformers[0][5][1] / unit.angstrom, 22.98, decimal=2)

    @pytest.mark.skipif(not OpenEyeToolkitWrapper.toolkit_is_available(), reason='OpenEye Toolkit not available')
    def test_get_mol2_charges(self):
        """Test OpenEyeToolkitWrapper for importing a mol2 file specifying partial charges"""
        toolkit_wrapper = OpenEyeToolkitWrapper()
        filename = get_data_filename('molecules/toluene_charged.mol2')
        molecule = Molecule.from_file(filename, toolkit_registry=toolkit_wrapper)
        assert len(molecule._conformers) == 1
        assert molecule._conformers[0].shape == (15,3)
        target_charges = unit.Quantity(np.array([-0.1342,-0.1271,-0.1271,-0.1310,
                                                 -0.1310,-0.0765,-0.0541, 0.1314,
                                                  0.1286, 0.1286, 0.1303, 0.1303,
                                                  0.0440, 0.0440, 0.0440]),
                                                unit.elementary_charge)
        for pc1, pc2 in zip(molecule._partial_charges, target_charges):
            pc1_ul = pc1 / unit.elementary_charge
            pc2_ul = pc2 / unit.elementary_charge
            assert_almost_equal(pc1_ul, pc2_ul, decimal=4)

    @pytest.mark.skipif(not OpenEyeToolkitWrapper.toolkit_is_available(), reason='OpenEye Toolkit not available')
    def test_get_mol2_gaff_atom_types(self):
        """Test that a warning is raised OpenEyeToolkitWrapper when it detects GAFF atom types in a mol2 file."""
        toolkit_wrapper = OpenEyeToolkitWrapper()
        mol2_file_path = get_data_filename('molecules/AlkEthOH_test_filt1_ff.mol2')
        with pytest.warns(GAFFAtomTypeWarning, match='SYBYL'):
            Molecule.from_file(mol2_file_path, toolkit_registry=toolkit_wrapper)

    @pytest.mark.skipif(not OpenEyeToolkitWrapper.toolkit_is_available(), reason='OpenEye Toolkit not available')
    def test_generate_conformers(self):
        """Test OpenEyeToolkitWrapper generate_conformers()"""
        toolkit_wrapper = OpenEyeToolkitWrapper()
        smiles = '[H]C([H])([H])C([H])([H])[H]'
        molecule = toolkit_wrapper.from_smiles(smiles)
        molecule.generate_conformers()
        assert molecule.n_conformers != 0
        assert not(molecule.conformers[0] == (0.*unit.angstrom)).all()

        # TODO: Make this test more robust

    @pytest.mark.skipif(not OpenEyeToolkitWrapper.toolkit_is_available(), reason='OpenEye Toolkit not available')
    def test_compute_partial_charges(self):
        """Test OpenEyeToolkitWrapper compute_partial_charges()"""
        toolkit_wrapper = OpenEyeToolkitWrapper()
        smiles = '[H]C([H])([H])C([H])([H])[H]'
        molecule = toolkit_wrapper.from_smiles(smiles)
        # Ensure that an exception is raised if no conformers are provided
        with pytest.raises(Exception) as context:
            molecule.compute_partial_charges(toolkit_registry=toolkit_wrapper)
        molecule.generate_conformers(toolkit_registry=toolkit_wrapper)
        # Ensure that an exception is raised if an invalid charge model is passed in
        with pytest.raises(Exception) as context:
            charge_model = 'notARealChargeModel'
            molecule.compute_partial_charges(toolkit_registry=toolkit_wrapper, charge_model=charge_model)

        # TODO: Test all supported charge models
        # Note: "amber" and "amberff94" only work for a subset of residue types, so we'll need to find testing data for
        # those
        # charge_model = [,'amber','amberff94']
        # TODO: 'mmff' and 'mmff94' often assign charges of 0, presumably if the molecule is unrecognized.
        # charge_model = ['mmff', 'mmff94']
        for charge_model in ['noop', 'am1bcc', 'am1bccnosymspt', 'am1bccelf10']:
            with pytest.raises(NotImplementedError) as contest:
                molecule.compute_partial_charges(toolkit_registry=toolkit_wrapper)  # , charge_model=charge_model)
                charge_sum = 0 * unit.elementary_charge
                for pc in molecule._partial_charges:
                    charge_sum += pc
                assert charge_sum < 0.001 * unit.elementary_charge

        # For now, just test AM1-BCC while the SMIRNOFF spec for other charge models gets worked out
        molecule.compute_partial_charges_am1bcc(toolkit_registry=toolkit_wrapper)  # , charge_model=charge_model)
        charge_sum = 0 * unit.elementary_charge
        for pc in molecule._partial_charges:
            charge_sum += pc
        assert charge_sum < 0.001 * unit.elementary_charge

    @pytest.mark.skipif(not OpenEyeToolkitWrapper.toolkit_is_available(), reason='OpenEye Toolkit not available')
    def test_compute_partial_charges_net_charge(self):
        """Test OpenEyeToolkitWrapper compute_partial_charges() on a molecule with a net +1 charge"""

        toolkit_wrapper = OpenEyeToolkitWrapper()
        smiles = '[H]C([H])([H])[N+]([H])([H])[H]'
        molecule = toolkit_wrapper.from_smiles(smiles)
        molecule.generate_conformers(toolkit_registry=toolkit_wrapper)

<<<<<<< HEAD
        with pytest.raises(NotImplementedError) as context:
        #with pytest.raises(Exception) as context:
=======
        with pytest.raises(Exception) as context:
>>>>>>> 57e5f1c4
            charge_model = 'notARealChargeModel'
            molecule.compute_partial_charges(toolkit_registry=toolkit_wrapper)#, charge_model=charge_model)

        # TODO: Test all supported charge models
        # TODO: "amber" and "amberff94" only work for a subset of residue types, so we'll need to find testing data for
        # those
        # charge_model = [,'amber','amberff94']
        # The 'noop' charge model doesn't add up to the formal charge, so we shouldn't test it
        # charge_model = ['noop']
        for charge_model in ['mmff', 'mmff94', 'am1bcc', 'am1bccnosymspt', 'am1bccelf10']:
            with pytest.raises(NotImplementedError) as context:
                molecule.compute_partial_charges(toolkit_registry=toolkit_wrapper) #, charge_model=charge_model)
                charge_sum = 0 * unit.elementary_charge
                for pc in molecule._partial_charges:
                    charge_sum += pc
                assert 0.999 * unit.elementary_charge < charge_sum < 1.001 * unit.elementary_charge
        # For now, I'm just testing AM1-BCC (will test more when the SMIRNOFF spec for other charges is finalized)
        molecule.compute_partial_charges_am1bcc(toolkit_registry=toolkit_wrapper)
        charge_sum = 0 * unit.elementary_charge
        for pc in molecule._partial_charges:
            charge_sum += pc
        assert 0.999 * unit.elementary_charge < charge_sum < 1.001 * unit.elementary_charge

    @pytest.mark.skipif(not OpenEyeToolkitWrapper.toolkit_is_available(), reason='OpenEye Toolkit not available')
    def test_compute_wiberg_bond_orders(self):
        """Test OpenEyeToolkitWrapper compute_wiberg_bond_orders()"""

        toolkit_wrapper = OpenEyeToolkitWrapper()
        smiles = '[H]C([H])([H])C([H])([H])[H]'
        molecule = toolkit_wrapper.from_smiles(smiles)
        molecule.generate_conformers(toolkit_registry=toolkit_wrapper)
        for charge_model in ['am1','pm3']:
            molecule.compute_wiberg_bond_orders(toolkit_registry=toolkit_wrapper, charge_model=charge_model)
            print([bond.fractional_bond_order for bond in molecule.bonds])
            # TODO: Add test for equivalent Wiberg orders for equivalent bonds

    @pytest.mark.skipif(not OpenEyeToolkitWrapper.toolkit_is_available(), reason='OpenEye Toolkit not available')
    def test_compute_wiberg_bond_orders_charged(self):
        """Test OpenEyeToolkitWrapper compute_wiberg_bond_orders() on a molecule with net charge +1"""

        toolkit_wrapper = OpenEyeToolkitWrapper()
        smiles = '[H]C([H])([H])[N+]([H])([H])[H]'
        molecule = toolkit_wrapper.from_smiles(smiles)
        molecule.generate_conformers(toolkit_registry=toolkit_wrapper)
        for charge_model in ['am1', 'pm3']:
            molecule.compute_wiberg_bond_orders(toolkit_registry=toolkit_wrapper, charge_model=charge_model)
            # TODO: Add test for equivalent Wiberg orders for equivalent bonds

    @pytest.mark.skipif(not OpenEyeToolkitWrapper.toolkit_is_available(),
    reason='OpenEye Toolkit not available')
    def test_compute_wiberg_bond_orders_double_bond(self):
        """Test OpenEyeToolkitWrapper compute_wiberg_bond_orders() on a molecule with a double bond"""

        toolkit_wrapper = OpenEyeToolkitWrapper()
        smiles = 'C\C(F)=C(/F)C[C@@](C)(Cl)Br'
        molecule = toolkit_wrapper.from_smiles(smiles)
        molecule.generate_conformers(toolkit_registry=toolkit_wrapper)
        for charge_model in ['am1', 'pm3']:
            molecule.compute_wiberg_bond_orders(toolkit_registry=toolkit_wrapper, charge_model=charge_model)
            # TODO: Add test for equivalent Wiberg orders for equivalent bonds

        double_bond_has_wbo_near_2 = False
        for bond in molecule.bonds:
            if bond.bond_order == 2:
                if 1.75 < bond.fractional_bond_order < 2.25:
                    double_bond_has_wbo_near_2 = True
        assert double_bond_has_wbo_near_2





        # TODO: Check partial charge invariants (total charge, charge equivalence)

        # TODO: Add test for aromaticity
        # TODO: Add test and molecule functionality for isotopes



class TestRDKitToolkitWrapper:
    """Test the RDKitToolkitWrapper"""
    
    @pytest.mark.skipif(not RDKitToolkitWrapper.toolkit_is_available(), reason='RDKit Toolkit not available')
    def test_smiles(self):
        """Test RDKitToolkitWrapper to_smiles() and from_smiles()"""
        toolkit_wrapper = RDKitToolkitWrapper()
        # This differs from OE's expected output due to different canonicalization schemes
        smiles = '[H][C]([H])([H])[C]([H])([H])[H]'
        molecule = Molecule.from_smiles(smiles,
                                        toolkit_registry=toolkit_wrapper)
        smiles2 = molecule.to_smiles(toolkit_registry=toolkit_wrapper)
        #print(smiles, smiles2)
        assert smiles == smiles2

    @pytest.mark.skipif(not RDKitToolkitWrapper.toolkit_is_available(), reason='RDKit Toolkit not available')
    def test_smiles_missing_stereochemistry(self):
        """Test RDKitToolkitWrapper to_smiles() and from_smiles() when given ambiguous stereochemistry"""
        toolkit_wrapper = RDKitToolkitWrapper()

        unspec_chiral_smiles = "C\C(F)=C(/F)CC(C)(Cl)Br"
        spec_chiral_smiles = "C\C(F)=C(/F)C[C@@](C)(Cl)Br"
        unspec_db_smiles = "CC(F)=C(F)C[C@@](C)(Cl)Br"
        spec_db_smiles = "C\C(F)=C(/F)C[C@@](C)(Cl)Br"

        for title, smiles, raises_exception in [("unspec_chiral_smiles", unspec_chiral_smiles, True),
                                                ("spec_chiral_smiles", spec_chiral_smiles, False),
                                                ("unspec_db_smiles", unspec_db_smiles, True),
                                                ("spec_db_smiles", spec_db_smiles, False),
                                                ]:
            if raises_exception:
                with pytest.raises(Exception) as context:
                    molecule = Molecule.from_smiles(smiles, toolkit_registry=toolkit_wrapper)
            else:
                molecule = Molecule.from_smiles(smiles, toolkit_registry=toolkit_wrapper)

    # TODO: test_smiles_round_trip

    @pytest.mark.skipif(not RDKitToolkitWrapper.toolkit_is_available(), reason='RDKit Toolkit not available')
    def test_smiles_add_H(self):
        """Test RDKitToolkitWrapper to_smiles() and from_smiles()"""
        toolkit_wrapper = RDKitToolkitWrapper()
        input_smiles = 'CC'
        # This differs from OE's expected output due to different canonicalization schemes
        expected_output_smiles = '[H][C]([H])([H])[C]([H])([H])[H]'
        molecule = Molecule.from_smiles(input_smiles,
                                        toolkit_registry=toolkit_wrapper)
        smiles2 = molecule.to_smiles(toolkit_registry=toolkit_wrapper)
        assert smiles2 == expected_output_smiles


    @pytest.mark.skipif(not RDKitToolkitWrapper.toolkit_is_available(), reason='RDKit Toolkit not available')
    def test_smiles_charged(self):
        """Test RDKitWrapper functions for reading/writing charged SMILES"""
        toolkit_wrapper = RDKitToolkitWrapper()
        # This differs from OE's expected output due to different canonicalization schemes
        smiles = '[H][C]([H])([H])[N+]([H])([H])[H]'
        molecule = Molecule.from_smiles(smiles,
                                        toolkit_registry=toolkit_wrapper)
        smiles2 = molecule.to_smiles(toolkit_registry=toolkit_wrapper)
        assert smiles == smiles2

    @pytest.mark.skipif(not RDKitToolkitWrapper.toolkit_is_available(), reason='RDKit Toolkit not available')
    def test_to_from_rdkit_core_props_filled(self):
        """Test RDKitToolkitWrapper to_rdkit() and from_rdkit() when given populated core property fields"""
        toolkit_wrapper = RDKitToolkitWrapper()

        # Replacing with a simple molecule with stereochemistry
        input_smiles = 'C\C(F)=C(/F)C[C@@](C)(Cl)Br'
        expected_output_smiles = '[H][C]([H])([H])/[C]([F])=[C](\[F])[C]([H])([H])[C@@]([Cl])([Br])[C]([H])([H])[H]'
        molecule = Molecule.from_smiles(input_smiles, toolkit_registry=toolkit_wrapper)
        assert molecule.to_smiles(toolkit_registry=toolkit_wrapper) == expected_output_smiles

        # Populate core molecule property fields
        molecule.name = 'Alice'
        partial_charges = unit.Quantity(np.array([-.9, -.8, -.7, -.6,
                                                  -.5, -.4, -.3, -.2,
                                                  -.1,  0.,  .1,  .2,
                                                   .3,  .4,  .5,  .6,
                                                   .7,  .8]), unit.elementary_charge)
        molecule.partial_charges = partial_charges
        coords = unit.Quantity(np.array([['0.0', '1.0', '2.0'],    ['3.0', '4.0', '5.0'],    ['6.0', '7.0', '8.0'],
                                         ['9.0', '10.0', '11.0'] , ['12.0', '13.0', '14.0'], ['15.0', '16.0', '17.0'],
                                         ['18.0', '19.0', '20.0'], ['21.0', '22.0', '23.0'], ['24.0', '25.0', '26.0'],
                                         ['27.0', '28.0', '29.0'], ['30.0', '31.0', '32.0'], ['33.0', '34.0', '35.0'],
                                         ['36.0', '37.0', '38.0'], ['39.0', '40.0', '41.0'], ['42.0', '43.0', '44.0'],
                                         ['45.0', '46.0', '47.0'], ['48.0', '49.0', '50.0'], ['51.0', '52.0', '53.0']]),
                                    unit.angstrom)
        molecule.add_conformer(coords)
        # Populate core atom property fields
        molecule.atoms[2].name = 'Bob'
        # Ensure one atom has its stereochemistry specified
        central_carbon_stereo_specified = False
        for atom in molecule.atoms:
            if (atom.atomic_number == 6) and atom.stereochemistry == "S":
                central_carbon_stereo_specified = True
        assert central_carbon_stereo_specified

        # Populate bond core property fields
        fractional_bond_orders = [float(val) for val in range(18)]
        for fbo, bond in zip(fractional_bond_orders, molecule.bonds):
            bond.fractional_bond_order = fbo

        # Do a first conversion to/from oemol
        rdmol = molecule.to_rdkit()
        molecule2 = Molecule.from_rdkit(rdmol)

        # Test that properties survived first conversion
        #assert molecule.to_dict() == molecule2.to_dict()
        assert molecule.name == molecule2.name
        # NOTE: This expects the same indexing scheme in the original and new molecule

        central_carbon_stereo_specified = False
        for atom in molecule2.atoms:
            if (atom.atomic_number == 6) and atom.stereochemistry == "S":
                central_carbon_stereo_specified = True
        assert central_carbon_stereo_specified
        for atom1, atom2 in zip(molecule.atoms, molecule2.atoms):
            assert atom1.to_dict() == atom2.to_dict()
        for bond1, bond2 in zip(molecule.bonds, molecule2.bonds):
            assert bond1.to_dict() == bond2.to_dict()
        assert (molecule._conformers[0] == molecule2._conformers[0]).all()
        for pc1, pc2 in zip(molecule._partial_charges, molecule2._partial_charges):
            pc1_ul = pc1 / unit.elementary_charge
            pc2_ul = pc2 / unit.elementary_charge
            assert_almost_equal(pc1_ul, pc2_ul, decimal=6)
        assert molecule2.to_smiles(toolkit_registry=toolkit_wrapper) == expected_output_smiles
        # TODO: This should be its own test

    @pytest.mark.skipif(not RDKitToolkitWrapper.toolkit_is_available(), reason='RDKit Toolkit not available')
    def test_to_from_rdkit_core_props_unset(self):
        """Test RDKitToolkitWrapper to_rdkit() and from_rdkit() when given empty core property fields"""
        toolkit_wrapper = RDKitToolkitWrapper()

        # Replacing with a simple molecule with stereochemistry
        input_smiles = 'C\C(F)=C(/F)C[C@](C)(Cl)Br'
        expected_output_smiles = '[H][C]([H])([H])/[C]([F])=[C](\[F])[C]([H])([H])[C@]([Cl])([Br])[C]([H])([H])[H]'
        molecule = Molecule.from_smiles(input_smiles, toolkit_registry=toolkit_wrapper)
        assert molecule.to_smiles(toolkit_registry=toolkit_wrapper) == expected_output_smiles

        # Ensure one atom has its stereochemistry specified
        central_carbon_stereo_specified = False
        for atom in molecule.atoms:
            if (atom.atomic_number == 6) and atom.stereochemistry == "R":
                central_carbon_stereo_specified = True
        assert central_carbon_stereo_specified

        # Do a first conversion to/from oemol
        rdmol = molecule.to_rdkit()
        molecule2 = Molecule.from_rdkit(rdmol)

        # Test that properties survived first conversion
        assert molecule.name == molecule2.name
        # NOTE: This expects the same indexing scheme in the original and new molecule

        central_carbon_stereo_specified = False
        for atom in molecule2.atoms:
            if (atom.atomic_number == 6) and atom.stereochemistry == "R":
                central_carbon_stereo_specified = True
        assert central_carbon_stereo_specified
        for atom1, atom2 in zip(molecule.atoms, molecule2.atoms):
            assert atom1.to_dict() == atom2.to_dict()
        for bond1, bond2 in zip(molecule.bonds, molecule2.bonds):
            assert bond1.to_dict() == bond2.to_dict()
        assert (molecule._conformers == None)
        assert (molecule2._conformers == None)
        for pc1, pc2 in zip(molecule._partial_charges, molecule2._partial_charges):
            pc1_ul = pc1 / unit.elementary_charge
            pc2_ul = pc2 / unit.elementary_charge
            assert_almost_equal(pc1_ul, pc2_ul, decimal=6)
        assert molecule2.to_smiles(toolkit_registry=toolkit_wrapper) == expected_output_smiles
        
    @pytest.mark.skipif(not RDKitToolkitWrapper.toolkit_is_available(), reason='RDKit Toolkit not available')
    def test_get_sdf_coordinates(self):
        """Test RDKitToolkitWrapper for importing a single set of coordinates from a sdf file"""
        toolkit_wrapper = RDKitToolkitWrapper()
        filename = get_data_filename('molecules/toluene.sdf')
        molecule = Molecule.from_file(filename, toolkit_registry=toolkit_wrapper)
        assert len(molecule._conformers) == 1
        assert molecule._conformers[0].shape == (15, 3)
        assert_almost_equal(molecule.conformers[0][5][1] / unit.angstrom, 2.0104, decimal=4)

    # Find a multiconformer SDF file
    @pytest.mark.skip
    #@pytest.mark.skipif(not RDKitToolkitWrapper.toolkit_is_available(), reason='RDKit Toolkit not available')
    def test_get_multiconformer_sdf_coordinates(self):
        """Test RDKitToolkitWrapper for importing a single set of coordinates from a sdf file"""
        raise NotImplementedError
        toolkit_wrapper = RDKitToolkitWrapper()
        filename = get_data_filename('molecules/toluene.sdf')
        molecule = Molecule.from_file(filename, toolkit_registry=toolkit_wrapper)
        assert len(molecule._conformers) == 1
        assert molecule._conformers[0].shape == (15,3)

    # Unskip this when we implement PDB-reading support for RDKitToolkitWrapper
    @pytest.mark.skip
    @pytest.mark.skipif(not RDKitToolkitWrapper.toolkit_is_available(), reason='RDKit Toolkit not available')
    def test_get_pdb_coordinates(self):
        """Test RDKitToolkitWrapper for importing a single set of coordinates from a pdb file"""
        toolkit_wrapper = RDKitToolkitWrapper()
        filename = get_data_filename('molecules/toluene.pdb')
        molecule = Molecule.from_file(filename, toolkit_registry=toolkit_wrapper)
        assert len(molecule._conformers) == 1
        assert molecule._conformers[0].shape == (15,3)

    # Unskip this when we implement PDB-reading support for RDKitToolkitWrapper
    @pytest.mark.skip
    @pytest.mark.skipif(not RDKitToolkitWrapper.toolkit_is_available(), reason='RDKit Toolkit not available')
    def test_load_aromatic_pdb(self):
        """Test OpenEyeToolkitWrapper for importing molecule conformers"""
        toolkit_wrapper = RDKitToolkitWrapper()
        filename = get_data_filename('molecules/toluene.pdb')
        molecule = Molecule.from_file(filename, toolkit_registry=toolkit_wrapper)
        assert len(molecule._conformers) == 1
        assert molecule._conformers[0].shape == (15,3)

    @pytest.mark.skipif(not RDKitToolkitWrapper.toolkit_is_available(), reason='RDKit Toolkit not available')
    def test_generate_conformers(self):
        """Test RDKitToolkitWrapper generate_conformers()"""
        toolkit_wrapper = RDKitToolkitWrapper()
        smiles = '[H]C([H])([H])C([H])([H])[H]'
        molecule = toolkit_wrapper.from_smiles(smiles)
        molecule.generate_conformers()
        # TODO: Make this test more robust
        




        
        # TODO: Add test for higher bonds orders
        # TODO: Add test for aromaticity
        # TODO: Add test and molecule functionality for isotopes
        # TODO: Add read tests for MOL/SDF, SMI
        # TODO: Add read tests fpr multi-SMI files
        # TODO: Add read tests for both files and file-like objects
        # TODO: Add read/write tests for gzipped files
        # TODO: Add write tests for all formats



        
class TestAmberToolsToolkitWrapper:
    """Test the AmberToolsToolkitWrapper"""

    @pytest.mark.skipif(not RDKitToolkitWrapper.toolkit_is_available() or not AmberToolsToolkitWrapper.toolkit_is_available(),
                    reason='RDKitToolkit and AmberToolsToolkit not available')
    def test_compute_partial_charges(self):
        """Test OpenEyeToolkitWrapper compute_partial_charges()"""
        toolkit_registry = ToolkitRegistry(toolkit_precedence=[AmberToolsToolkitWrapper, RDKitToolkitWrapper])

        smiles = '[H]C([H])([H])C([H])([H])[H]'
        molecule = Molecule.from_smiles(smiles, toolkit_registry=toolkit_registry)
        molecule.generate_conformers(toolkit_registry=toolkit_registry)

<<<<<<< HEAD
        #with pytest.raises(Exception) as context:
        with pytest.raises(NotImplementedError) as context:
=======
        with pytest.raises(Exception) as context:
>>>>>>> 57e5f1c4
            charge_model = 'notARealChargeModel'
            molecule.compute_partial_charges(toolkit_registry=toolkit_registry)#, charge_model=charge_model)

        # ['cm1', 'cm2']
        for charge_model in ['gas', 'mul', 'bcc']:
            with pytest.raises(NotImplementedError) as context:
                molecule.compute_partial_charges(toolkit_registry=toolkit_registry)#, charge_model=charge_model)
                charge_sum = 0 * unit.elementary_charge
                for pc in molecule._partial_charges:
                    charge_sum += pc
                assert charge_sum < 0.01 * unit.elementary_charge

        # For now, just test AM1-BCC while the SMIRNOFF spec for other charge models gets worked out
        molecule.compute_partial_charges_am1bcc(toolkit_registry=toolkit_registry)  # , charge_model=charge_model)
        charge_sum = 0 * unit.elementary_charge
        for pc in molecule._partial_charges:
            charge_sum += pc
        assert charge_sum < 0.002 * unit.elementary_charge



    @pytest.mark.skipif(not RDKitToolkitWrapper.toolkit_is_available() or not AmberToolsToolkitWrapper.toolkit_is_available(),
                        reason='RDKitToolkit and AmberToolsToolkit not available')
    def test_compute_partial_charges_net_charge(self):
        """Test OpenEyeToolkitWrapper compute_partial_charges() on a molecule with a net +1 charge"""
        toolkit_registry = ToolkitRegistry(toolkit_precedence=[AmberToolsToolkitWrapper, RDKitToolkitWrapper])
        smiles = '[H]C([H])([H])[N+]([H])([H])[H]'
        molecule = Molecule.from_smiles(smiles, toolkit_registry=toolkit_registry)
        molecule.generate_conformers(toolkit_registry=toolkit_registry)

<<<<<<< HEAD
        #with pytest.raises(Exception) as context:
        with pytest.raises(NotImplementedError) as context:
=======
        with pytest.raises(Exception) as context:
>>>>>>> 57e5f1c4
            charge_model = 'notARealChargeModel'
            molecule.compute_partial_charges(toolkit_registry=toolkit_registry)#, charge_model=charge_model)

        # TODO: Figure out why ['cm1', 'cm2'] fail
        for charge_model in  ['gas', 'mul', 'bcc']:
            with pytest.raises(NotImplementedError) as context:
                molecule.compute_partial_charges(toolkit_registry=toolkit_registry)#, charge_model=charge_model)
                charge_sum = 0 * unit.elementary_charge
                for pc in molecule._partial_charges:
                    charge_sum += pc
                assert 0.99 * unit.elementary_charge < charge_sum < 1.01 * unit.elementary_charge

        # For now, I'm just testing AM1-BCC (will test more when the SMIRNOFF spec for other charges is finalized)
        molecule.compute_partial_charges_am1bcc(toolkit_registry=toolkit_registry)
        charge_sum = 0 * unit.elementary_charge
        for pc in molecule._partial_charges:
            charge_sum += pc
        assert 0.999 * unit.elementary_charge < charge_sum < 1.001 * unit.elementary_charge


class TestToolkitRegistry:
    """Test the ToolkitRegistry"""

    @pytest.mark.skipif(not OpenEyeToolkitWrapper.toolkit_is_available(), reason='OpenEye Toolkit not available')
    def test_register_openeye(self):
        """Test creation of toolkit registry with OpenEye toolkit"""
        # Test registration of OpenEyeToolkitWrapper
        toolkit_precedence = [OpenEyeToolkitWrapper]
        registry = ToolkitRegistry(toolkit_precedence=toolkit_precedence, register_imported_toolkit_wrappers=False)
        #registry.register_toolkit(OpenEyeToolkitWrapper)
        assert set([type(c) for c in registry.registered_toolkits]) == set([OpenEyeToolkitWrapper])

        # Test ToolkitRegistry.resolve()
        assert registry.resolve('to_smiles') == registry.registered_toolkits[0].to_smiles

        # Test ToolkitRegistry.call()
        smiles = '[H]C([H])([H])C([H])([H])[H]'
        molecule = registry.call('from_smiles', smiles)
        smiles2 = registry.call('to_smiles', molecule)
        assert smiles == smiles2

    @pytest.mark.skipif(not RDKitToolkitWrapper.toolkit_is_available(), reason='RDKit Toolkit not available')
    def test_register_rdkit(self):
        """Test creation of toolkit registry with RDKit toolkit"""
        # Test registration of RDKitToolkitWrapper
        toolkit_precedence = [RDKitToolkitWrapper]
        registry = ToolkitRegistry(toolkit_precedence=toolkit_precedence,
                                   register_imported_toolkit_wrappers=False)
        #registry.register_toolkit(RDKitToolkitWrapper)
        assert set([ type(c) for c in registry.registered_toolkits]) == set([RDKitToolkitWrapper])

        # Test ToolkitRegistry.resolve()
        assert registry.resolve('to_smiles') == registry.registered_toolkits[0].to_smiles

        # Test ToolkitRegistry.call()
        smiles = '[H][C]([H])([H])[C]([H])([H])[H]'
        molecule = registry.call('from_smiles', smiles)
        smiles2 = registry.call('to_smiles', molecule)
        assert smiles == smiles2

    @pytest.mark.skipif(
        not RDKitToolkitWrapper.toolkit_is_available() or not AmberToolsToolkitWrapper.toolkit_is_available(),
        reason='RDKitToolkit and AmberToolsToolkit not available')
    def test_register_ambertools(self):
        """Test creation of toolkit registry with AmberToolsToolkitWrapper and RDKitToolkitWrapper
        """
        # Test registration of AmberToolsToolkitWrapper
        toolkit_precedence = [AmberToolsToolkitWrapper, RDKitToolkitWrapper]
        registry = ToolkitRegistry(toolkit_precedence=toolkit_precedence,
                                   register_imported_toolkit_wrappers=False)
        #registry.register_toolkit(AmberToolsToolkitWrapper)
        assert set([ type(c) for c in registry.registered_toolkits]) == set([AmberToolsToolkitWrapper,RDKitToolkitWrapper])

        # Test ToolkitRegistry.resolve()
        registry.resolve('compute_partial_charges')
        assert registry.resolve('compute_partial_charges') == registry.registered_toolkits[0].compute_partial_charges

        # Test ToolkitRegistry.call()
        registry.register_toolkit(RDKitToolkitWrapper)
        smiles = '[H]C([H])([H])C([H])([H])[H]'
        molecule = registry.call('from_smiles', smiles)
        #partial_charges = registry.call('compute_partial_charges', molecule)
<|MERGE_RESOLUTION|>--- conflicted
+++ resolved
@@ -341,12 +341,7 @@
         molecule = toolkit_wrapper.from_smiles(smiles)
         molecule.generate_conformers(toolkit_registry=toolkit_wrapper)
 
-<<<<<<< HEAD
         with pytest.raises(NotImplementedError) as context:
-        #with pytest.raises(Exception) as context:
-=======
-        with pytest.raises(Exception) as context:
->>>>>>> 57e5f1c4
             charge_model = 'notARealChargeModel'
             molecule.compute_partial_charges(toolkit_registry=toolkit_wrapper)#, charge_model=charge_model)
 
@@ -681,12 +676,7 @@
         molecule = Molecule.from_smiles(smiles, toolkit_registry=toolkit_registry)
         molecule.generate_conformers(toolkit_registry=toolkit_registry)
 
-<<<<<<< HEAD
-        #with pytest.raises(Exception) as context:
         with pytest.raises(NotImplementedError) as context:
-=======
-        with pytest.raises(Exception) as context:
->>>>>>> 57e5f1c4
             charge_model = 'notARealChargeModel'
             molecule.compute_partial_charges(toolkit_registry=toolkit_registry)#, charge_model=charge_model)
 
@@ -717,12 +707,7 @@
         molecule = Molecule.from_smiles(smiles, toolkit_registry=toolkit_registry)
         molecule.generate_conformers(toolkit_registry=toolkit_registry)
 
-<<<<<<< HEAD
-        #with pytest.raises(Exception) as context:
         with pytest.raises(NotImplementedError) as context:
-=======
-        with pytest.raises(Exception) as context:
->>>>>>> 57e5f1c4
             charge_model = 'notARealChargeModel'
             molecule.compute_partial_charges(toolkit_registry=toolkit_registry)#, charge_model=charge_model)
 
