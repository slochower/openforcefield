#!/usr/bin/env python

#=============================================================================================
# MODULE DOCSTRING
#=============================================================================================
"""
Tests for the SMIRNOFF ForceField class

"""

#=============================================================================================
# GLOBAL IMPORTS
#=============================================================================================

# TODO: Split this file into many test files, potentially distributing tests within each subpackage next to the classes they test

from functools import partial
from io import StringIO
import tempfile
from tempfile import TemporaryDirectory

from numpy.testing import assert_equal
import parmed
from simtk import unit, openmm
from simtk.openmm import app

# from openforcefield.utils import get_data_filename  #, generateTopologyFromOEMol, read_molecules
# from openforcefield.utils import check_energy_is_finite, get_energy
# from openforcefield.tests.utils import get_packmol_pdbfile, get_monomer_mol2file, compare_system_energies
from openforcefield.tests.utils import *
from openforcefield.typing.engines.smirnoff import *

# TODO: Fix these imports and unskip these tests
import pytest
pytestmark = pytest.mark.skip('tests in test_smirnoff are outdated and should be integrated with test_forcefield.py')

#=============================================================================================
# CONSTANTS
#=============================================================================================

# TODO: Move these to setup?
# These paths should only be found in the test data directories, so we need to use get_data_filename()
AlkEthOH_offxml_filename = 'Frosst_AlkEthOH.offxml'
AlkEthOH_molecules_filename = get_data_filename('molecules/AlkEthOH_test_filt1_tripos.mol2')
MiniDrugBank_molecules_filename = get_data_filename('molecules/MiniDrugBank_tripos.mol2')
#chargeincrement_offxml_filename = get_data_filename('chargeincrement-test.offxml')
# TODO: Swtich all paths to use os.path.join
tip3p_molecule_filename = get_data_filename(os.path.join('systems', 'monomers', 'tip3p_water.mol2'))

# This is the production form of smirnoff99Frosst that should be found in the data directories
smirnoff99Frosst_offxml_filename = 'smirnoff99Frosst.offxml'
tip3p_offxml_filename = 'tip3p.offxml'

# TODO: Add tests to compare RDKit and OpenEye derived forcefields to make sure they are the same

# TODO: Move forcefields for testing only to a special test data directory, separate from the data/ paths that are automatically searched and populated with production force fields
#
# SMIRNOFF ForceField XML definitions for testing purposes
#

# This is a test forcefield that is not meant for actual use.
# It just tests various capabilities.
ffxml_standard = u"""\
<!-- Header block (optional) -->
<Date>Date: May-September 2016</Date>
<Author>C. I. Bayly, OpenEye Scientific Software and David Mobley, UCI</Author>

<Bonds potential="harmonic" length_unit="angstroms" k_unit="kilocalories_per_mole/angstrom**2">
   <Bond smirks="[#6X4:1]-[#6X4:2]" length="1.526" k="620.0" id="b0001" parent_id="b0001"/> <!-- CT-CT from frcmod.Frosst_AlkEthOH -->
   <Bond smirks="[#6X4:1]-[#1:2]" length="1.090" k="680.0" id="b0002" parent_id="b0002"/> <!-- CT-H_ from frcmod.Frosst_AlkEthOH -->
   <Bond smirks="[#8:1]~[#1:2]" length="1.410" k="640.0" id="b0003" parent_id="b0003"/> <!-- DEBUG O-H -->
   <Bond smirks="[#6X4:1]-[O&amp;X2&amp;H1:2]" length="1.410" k="640.0" id="b0004" parent_id="b0004"/> <!-- CT-OH from frcmod.Frosst_AlkEthOH -->
   <Bond smirks="[#6X4:1]-[O&amp;X2&amp;H0:2]" length="1.370" k="640.0" id="b0005" parent_id="b0005"/> <!--CT-OS from frcmod.Frosst_AlkEthOH -->
   <Bond smirks="[#8X2:1]-[#1:2]" length="0.960" k="1106.0" id="b0006" parent_id="b0003"/> <!-- OH-HO from frcmod.Frosst_AlkEthOH -->
    <Bond smirks="[#6X3:1]!#[#6X3:2]" id="b5" parent_id="b5" k_bondorder1="820.0" k_bondorder2="1098" length_bondorder1="1.45" length_bondorder2="1.35"/> <!-- Christopher Bayly from parm99, Aug 2016 -->
   <Bond smirks="[#6X3:1]-[#1:2]" id="b27" parent_id="b27" k="734.0" length="1.080"/> <!-- Christopher Bayly from par99, Aug 2016 -->
</Bonds>

<Angles potential="harmonic" angle_unit="degrees" k_unit="kilocalories_per_mole/radian**2">
   <Angle smirks="[a,A:1]-[#6X4:2]-[a,A:3]" angle="109.50" k="100.0" id="a0001" parent_id="a0001"/> <!-- consensus matches all X-Csp3-X -->
   <Angle smirks="[*:1]~[#8:2]~[*:3]" angle="113." k="100.0" id="a0001b" parent_id="a0001"/> <!-- consensus matches all X-O-X, such as in water -->
   <Angle smirks="[#1:1]-[#6X4:2]-[#1:3]" angle="109.50" k="70.0" id="a0002" parent_id="a0001"/> <!-- H1-CT-H1 from frcmod.Frosst_AlkEthOH -->
   <Angle smirks="[#6X4:1]-[#6X4:2]-[#6X4:3]" angle="109.50" k="80.0" id="a0003" parent_id="a0001"/> <!-- CT-CT-CT from frcmod.Frosst_AlkEthOH -->
   <Angle smirks="[#8X2:1]-[#6X4:2]-[#8X2:3]" angle="109.50" k="140.0" id="a0004" parent_id="a0001"/> <!-- O_-CT-O_ from frcmod.Frosst_AlkEthOH -->
   <Angle smirks="[#6X4:1]-[#8X2:2]-[#1:3]" angle="108.50" k="110.0" id="a0005" parent_id="a0005"/> <!-- CT-OH-HO from frcmod.Frosst_AlkEthOH -->
   <Angle smirks="[#6X4:1]-[#8X2:2]-[#6X4:3]" angle="109.50" k="120.0" id="a0006" parent_id="a0006"/> <!-- CT-OS-CT from frcmod.Frosst_AlkEthOH -->
   <Angle smirks="[*:1]~[#6X3:2]~[*:3]" angle="120." id="a10" parent_id="a10" k="140.0"/> <!-- Christopher Bayly from parm99, Aug 2016 -->
   <Angle smirks="[#1:1]-[#6X3:2]~[*:3]" angle="120." id="a11" parent_id="a11" k="100.0"/> <!-- Christopher Bayly from parm99, Aug 2016 -->
   <Angle smirks="[#1:1]-[#6X3:2]-[#1:3]" angle="120." id="a12" parent_id="a12" k="70.0"/> <!-- Christopher Bayly from parm99, Aug 2016 -->
</Angles>

<ProperTorsions potential="charmm" phase_unit="degrees" k_unit="kilocalories_per_mole">
   <Proper smirks="[a,A:1]-[#6X4:2]-[#6X4:3]-[a,A:4]" idivf1="9" periodicity1="3" phase1="0.0" k1="1.40" id="t0001" parent_id="t0001"/> <!-- X -CT-CT-X from frcmod.Frosst_AlkEthOH -->
   <Proper smirks="[a,A:1]-[#6X4:2]-[#8X2:3]-[#1:4]" idivf1="3" periodicity1="3" phase1="0.0" k1="0.50" id="t0002" parent_id="t0002"/> <!--X -CT-OH-X from frcmod.Frosst_AlkEthOH -->
   <Proper smirks="[a,A:1]-[#6X4:2]-[#8X2:3]-[!#1:4]" idivf1="3" periodicity1="3" phase1="0.0" k1="1.15" id="t0003" parent_id="t0003"/> <!-- X -CT-OS-X from frcmod.Frosst_AlkEthOH -->
   <Proper smirks="[#1:1]-[#6X4:2]-[#6X4:3]-[#1:4]" idivf1="1" periodicity1="3" phase1="0.0" k1="0.15" id="t0004" parent_id="t0001"/> <!-- HC-CT-CT-HC from frcmod.Frosst_AlkEthOH; note discrepancy with parm@frosst which applies this ONLY to HC-CT-CT-HC and other hydrogens get the generic X -CT-CT-X -->
   <Proper smirks="[#1:1]-[#6X4:2]-[#6X4:3]-[#6X4:4]" idivf1="1" periodicity1="3" phase1="0.0" k1="0.16" id="t0005" parent_id="t0001"/> <!-- HC-CT-CT-CT from frcmod.Frosst_AlkEthOH -->
   <Proper smirks="[#6X4:1]-[#6X4:2]-[#8X2:3]-[#1:4]" idivf1='1' periodicity1="3" phase1="0.0" k1="0.16" idivf2="1" periodicity2="1" phase2="0.0" k2="0.25" id="t0006" parent_id="t0002"/> <!-- HO-OH-CT-CT from frcmod.Frosst_AlkEthOH -->
   <Proper smirks="[#6X4:1]-[#6X4:2]-[#6X4:3]-[#6X4:4]" idivf1="1" periodicity1="3" phase1="0.0" k1="0.18" idivf2="1" periodicity2="2" phase2="180.0" k2="0.25" idivf3="1" periodicity3="1" phase3="180.0" k3="0.20" id="t0007" parent_id="t0001"/> <!-- CT-CT-CT-CT from frcmod.Frosst_AlkEthOH -->
   <Proper smirks="[#6X4:1]-[#6X4:2]-[#8X2:3]-[#6X4:4]" idivf1="1" periodicity1="3" phase1="0.0" k1="0.383" idivf2="1" periodicity2="2" phase2="180.0" k2="0.1" id="t0008" parent_id="t0003"/> <!-- CT-CT-OS-CT from frcmod.Frosst_AlkEthOH -->
   <Proper smirks="[#6X4:1]-[#8X2:2]-[#6X4:3]-[O&amp;X2&amp;H0:4]" idivf1="1" periodicity1="3" phase1="0.0" k1="0.10" idivf2="1" periodicity2="2" phase2="180.0" k2="0.85" idivf3="1" periodicity3="1" phase3="180.0" k3="1.35" id="t0009" parent_id="t0003"/> <!-- CT-OS-CT-OS from frcmod.Frosst_AlkEthOH -->
   <Proper smirks="[#8X2:1]-[#6X4:2]-[#6X4:3]-[#8X2:4]" idivf1="1" periodicity1="3" phase1="0.0" k1="0.144" idivf2="1" periodicity2="2" phase2="0.0" k2="1.175" id="t0010" parent_id="t0001"/> <!-- O_-CT-CT-O_ from frcmod.Frosst_AlkEthOH -->
   <Proper smirks="[#8X2:1]-[#6X4:2]-[#6X4:3]-[#1:4]" idivf1="1" periodicity1="3" phase1="0.0" k1="0.0" idivf2="1" periodicity2="1" phase2="0.0" k2="0.25" id="t0011" parent_id="t0001"/> <!-- H_-CT-CT-O_ from frcmod.Frosst_AlkEthOH; discrepancy with parm@frosst with H2,H3-CT-CT-O_ per C Bayly -->
   <Proper smirks="[#1:1]-[#6X4:2]-[#6X4:3]-[OX2:4]" idivf1="1" periodicity1="3" phase1="0.0" k1="0.0" idivf2="1" periodicity2="1" phase2="0.0" k2="0.25" id="t0012" parent_id="t0001"/> <!-- HC,H1-CT-CT-OH,OS from frcmod.Frosst_AlkEthOH ; note corresponding H2 and H3 params missing so they presumably get generic parameters (another parm@frosst bug) -->
   <Proper smirks="[*:1]~[#6X3:2]-[#6X4:3]~[*:4]" id="t13" idivf1="1" k1="0.000" periodicity1="3" phase1="0.0"/> <!-- parm99 generic, Bayly, Aug 2016 -->
   <Proper smirks="[#1:1]-[#6X4:2]-[#6X3:3]=[#6X3:4]" id="t15" parent_id="t15" idivf1="1" k1="0.380" periodicity1="3" phase1="180.0" phase2="0.0" k2="1.150" periodicity2="1" idivf2="1"/> <!-- parm99, Bayly, Aug 2016 -->
   <Proper smirks="[*:1]~[#6X3:2]-[#6X3:3]~[*:4]" id="t18" parent_id="t18" idivf1="1" k1="1." periodicity1="2" phase1="180.0"/> <!-- parm99 generic, Bayly, Aug 2016 -->
   <Proper smirks="[*:1]~[#6X3:2]:[#6X3:3]~[*:4]" id="t20" parent_id="t20" idivf1="1" k1="3.625" periodicity1="2" phase1="180.0"/> <!-- parm99 generic, Bayly, Aug 2016 -->
   <Proper smirks="[*:1]-[#6X3:2]=[#6X3:3]-[*:4]" id="t21" parent_id="t21" idivf1="1" k1="6." periodicity1="2" phase1="180.0"/> <!-- parm99 generic, Bayly, Aug 2016 -->
</ProperTorsions>

<ImproperTorsions potential="charmm" phase_unit="degrees" k_unit="kilocalories_per_mole">
   <Improper smirks="[a,A:1]~[#6X3:2]([a,A:3])~[OX1:4]" periodicity1="2" phase1="180.0" k1="10.5" id="i0001" parent_id="i0001"/> <!-- X -X -C -O  from frcmod.Frosst_AlkEthOH; none in set but here as format placeholder -->
</ProperTorsions>

<vdW potential="Lennard-Jones-12-6" combining_rules="Loentz-Berthelot" scale12="0.0" scale13="0.0" scale14="0.5" scale15="1" sigma_unit="angstroms" epsilon_unit="kilocalories_per_mole" switch="8.0" cutoff="9.0" long_range_dispersion="isotropic">
   <!-- sigma is in angstroms, epsilon is in kcal/mol -->
   <Atom smirks="[#1:1]" rmin_half="1.4870" epsilon="0.0157" id="n0001" parent_id="n0001"/> <!-- making HC the generic hydrogen -->
   <Atom smirks="[$([#1]-C):1]" rmin_half="1.4870" epsilon="0.0157" id="n0002" parent_id="n0001"/> <!-- HC from frcmod.Frosst_AlkEthOH -->
   <Atom smirks="[$([#1]-C-[#7,#8,F,#16,Cl,Br]):1]" rmin_half="1.3870" epsilon="0.0157" id="n0003" parent_id="n0002"/> <!-- H1 from frcmod.Frosst_AlkEthOH -->
   <Atom smirks="[$([#1]-C(-[#7,#8,F,#16,Cl,Br])-[#7,#8,F,#16,Cl,Br]):1]" rmin_half="1.2870" epsilon="0.0157" id="n0004" parent_id="n0003"/> <!--H2 from frcmod.Frosst_AlkEthOH -->
   <Atom smirks="[$([#1]-C(-[#7,#8,F,#16,Cl,Br])(-[#7,#8,F,#16,Cl,Br])-[#7,#8,F,#16,Cl,Br]):1]" rmin_half="1.1870" epsilon="0.0157" id="n0005" parent_id="n0004"/> <!--H3 from frcmod.Frosst_AlkEthOH -->
   <Atom smirks="[#1$(*-[#8]):1]" rmin_half="0.0000" epsilon="0.0000" id="n0006" parent_id="n0001"/> <!-- HO from frcmod.Frosst_AlkEthOH -->
   <Atom smirks="[#6:1]" rmin_half="1.9080" epsilon="0.1094" id="n0007" parent_id="n0007"/> <!-- making CT the generic carbon -->
   <Atom smirks="[#6X4:1]" rmin_half="1.9080" epsilon="0.1094" id="n0008" parent_id="n0007"/> <!-- CT from frcmod.Frosst_AlkEthOH-->
   <Atom smirks="[#8:1]" rmin_half="1.6837" epsilon="0.1700" id="n0009" parent_id="n0009"/> <!-- making OS the generic oxygen -->
   <Atom smirks="[#8X2:1]" rmin_half="1.6837" epsilon="0.1700" id="n0010" parent_id="n0009"/> <!-- OS from frcmod.Frosst_AlkEthOH -->
   <Atom smirks="[#8X2+0$(*-[#1]):1]" rmin_half="1.7210" epsilon="0.2104" id="n0011" parent_id="n0009"/> <!-- OH from frcmod.Frosst_AlkEthOH -->
</vdW>
"""

ffxml_chargeincrement = u"""\
  <ChargeIncrementModel number_of_conformers="10" quantum_chemical_method="AM1" partial_charge_method="CM2" increment_unit="elementary_charge">
    <!-- A fractional charge can be moved along a single bond -->
    <ChargeIncrement smirks="[#6X4:1]-[#6X3a:2]" charge1increment="-0.0073" charge2increment="+0.0073"/>
    <ChargeIncrement smirks="[#6X4:1]-[#6X3a:2]-[#7]" charge1increment="+0.0943" charge2increment="-0.0943"/>
    <ChargeIncrement smirks="[#6X4:1]-[#8:2]" charge1increment="-0.0718" charge2increment="+0.0718"/>
    <!--- Alternatively, factional charges can be redistributed among any number of bonded atoms -->
  <ChargeIncrement smirks="[N:1](H:2)(H:3)" charge1increment="+0.02" charge2increment="-0.01" charge3increment="-0.01"/>
</ChargeIncrementModel>
"""

ffxml_constraints = u"""\
<Constraints distance_unit="angstroms">
  <!-- constrain all bonds to hydrogen to their equilibrium bond length -->
  <Constraint smirks="[#1:1]-[*:2]" id="constraint0001"/>
</Constraints>
"""

ffxml_gbsa = u"""\
<GBSA gb_model="OBC1" solvent_dielectric="78.5" solute_dielectric="1" radius_units="nanometers" sa_model="ACE" surface_area_penalty="5.4*calories/mole/angstroms**2" solvent_radius="1.4*angstroms">
  <Atom smirks="[#1:1]" radius="0.12" scale="0.85" id="gb0001"/>
  <Atom smirks="[#6:1]" radius="0.22" scale="0.72" id="gb0002"/>
  <Atom smirks="[#7:1]" radius="0.155" scale="0.79" id="gb0003"/>
  <Atom smirks="[#8:1]" radius="0.15" scale="0.85" id="gb0004"/>
  <Atom smirks="[#9:1]" radius="0.15" scale="0.88" id="gb0005"/>
  <Atom smirks="[#14:1]" radius="0.21" scale="0.8" id="gb0006"/>
  <Atom smirks="[#15:1]" radius="0.185" scale="0.86" id="gb0007"/>
  <Atom smirks="[#16:1]" radius="0.18" scale="0.96" id="gb0008"/>
  <Atom smirks="[#17:1]" radius="0.17" scale="0.8" id="gb0009"/>
</GBSA>
"""

ffxml_contents_gbsa = u"""\
<?xml version="1.0"?>

<SMIRNOFF use_fractional_bondorder="True">

%(ffxml_standard)s
%(ffxml_constraints)s
%(ffxml_gbsa)s

</SMIRNOFF>
""" % globals()

ffxml_contents_chargeincrement = u"""\
<?xml version="1.0"?>

%(ffxml_standard)s
%(ffxml_constraints)s
%(ffxml_chargeincrement)s

</SMIRNOFF>
""" % globals()

ffxml_contents_noconstraints = u"""\
<?xml version="1.0"?>

<SMIRNOFF use_fractional_bondorder="True">

%(ffxml_standard)s

</SMIRNOFF>
""" % globals()

ffxml_contents = u"""\
<?xml version="1.0"?>

<SMIRNOFF use_fractional_bondorder="True">

%(ffxml_standard)s
%(ffxml_constraints)s

</SMIRNOFF>
""" % globals()

# Set up another, super minimal FF to test that alternate aromaticity
# models implemented properly
ffxml_MDL_contents = u"""\
<?xml version="1.0"?>

<SMIRNOFF version="0.1" aromaticity_model="OEAroModel_MDL">

!-- SMIRKS (SMIRKS Force Field) minimal file, not intended for use -->
  <Date>Date: Sept. 7, 2016</Date>
  <Author>D. L. Mobley, UC Irvine</Author>
  <Bonds potential="harmonic" length_unit="angstroms" k_unit="kilocalories_per_mole/angstrom**2">
    <Bond smirks="[*:1]~[*:2]" id="b1" k="2000.0" length="4.0"/>
    <Bond smirks="[#6X3:1]-[#8X2:2]" id="b16" k="960.0" length="1.240"/>
  </Bonds>
  <Angles potential="harmonic" angle_unit="degrees" k_unit="kilocalories_per_mole/radian**2">
    <Angle smirks="[*:1]~[*:2]~[*:3]" angle="109.5" id="a1" k="160.0"/>
  </Angles>
  <ProperTorsions potential="charmm" phase_unit="degrees" k_unit="kilocalories_per_mole">
    <Proper smirks="[*:1]~[*:2]~[*:3]~[*:4]" id="t1" idivf1="4" k1="3.50" periodicity1="2" phase1="180.0"/>
  </ProperTorsions>
  <ImproperTorsions potential="charmm" phase_unit="degrees" k_unit="kilocalories_per_mole">
    <Improper smirks="[a,A:1]~[#6X3:2]([a,A:3])~[OX1:4]" periodicity1="2" phase1="180.0" k1="10.5" id="i0001" parent_id="i0001"/> <!-- X -X -C -O  from frcmod.Frosst_AlkEthOH; none in set but here as format placeholder -->
  </ImproperTorsions>
  <vdW potential="Lennard-Jones-12-6" combining_rules="Loentz-Berthelot" scale12="0.0" scale13="0.0" scale14="0.5" scale15="1" sigma_unit="angstroms" epsilon_unit="kilocalories_per_mole" switch="8.0" cutoff="9.0" long_range_dispersion="isotropic">
    <Atom smirks="[*:1]" epsilon="0.2100" id="n1" rmin_half="1.6612"/>
    <Atom smirks="[#1:1]" epsilon="0.0157" id="n2" rmin_half="0.6000"/>
  </vdW>

</SMIRNOFF>
"""

#=============================================================================================
# TESTS
#=============================================================================================

#
# Test various components
#

class TestForceField:
    """Test capabilities of ForceField and its Python API.
    """

    # TODO: Can we refine `forcefield.get_handler()` and `hander.add_parameter()` interface?

    def create_forcefield_via_api(self):
        """Create a minimal ForceField via the API and test object data model is correctly populated.
        """
        # Create a ForceField
        forcefield = ForceField(version='1.0', aromaticity_model="MDL")
        # Add bonds
        # TODO: I don't like this API for adding parameter blocks; can we do better?
        handler = forcefield.get_handler('Bonds', potential="harmonic")
        length_unit = unit.angstroms
        k_unit = unit.kilocalories_per_mole / unit.angstrom
        # TODO: Should the API automagically handle the case where parameters are provided as strings?
        handler.add_parameter(smirks="[#6X4:1]-[#6X4:2]", length=1.526 * length_unit, k=620.0 * k_unit)
        handler.add_parameter(smirks="[#6X4:1]-[#1:2]", length=1.090 * length_unit, k=680.0 * k_unit)
        assert_equal(forcefield.forces['Bonds'].parameters[0].length, 1.526 * length_unit)
        assert_equal(forcefield.forces['Bonds'].parameters[1].k, 680.0 * length_unit)
        assert_equal(forcefield.forces['Bonds'].parameters["[#6X4:1]-[#1:2]"].length, 1.090 * length_unit)
        # Add angles
        handler = forcefield.get_handler('Angles', potential="harmonic")
        angle_unit = unit.degrees
        k_unit = unit.kilocalories_per_mole / unit.radian**2
        handler.add_parameter(smirks="[a,A:1]-[#6X4:2]-[a,A:3]", angle=109.50 * angle_unit, k=100.0 * k_unit)
        handler.add_parameter(smirks="[#1:1]-[#6X4:2]-[#1:3]", angle=109.50 * angle_unit, k=70.0 * k_unit)
        assert_equal(forcefield.forces['Angles'].parameters[0].angle, 109.50 * angle_unit)
        assert_equal(forcefield.forces['Angles'].parameters[0].k, 100.0 * k_unit)
        # Add proper torsions
        handler = forcefield.get_handler('ProperTorsions', potential="charmm")
        phase_unit = unit.degrees
        k_unit = unit.kilocalories_per_mole
        handler.add_parameter(
            smirks="[a,A:1]-[#6X4:2]-[#6X4:3]-[a,A:4]",
            idivf1=9,
            periodicity1=3,
            phase1=0.0 * phase_unit,
            k1=1.40 * k_unit)
        handler.add_parameter(
            smirks="[#6X4:1]-[#6X4:2]-[#8X2:3]-[#6X4:4]",
            idivf1=1,
            periodicity1=3,
            phase1=0.0 * phase_unit,
            k1=0.383 * k_unit,
            idivf2=1,
            periodicity2=2,
            phase2=180.0 * phase_unit,
            k2=0.1 * k_unit)
        assert hasattr(forcefield.forces['ProperTorsions'].parameters[0], 'k1')
        assert not hasattr(forcefield.forces['ProperTorsions'].parameters[0], 'k2')
        assert hasattr(forcefield.forces['ProperTorsions'].parameters[1], 'k1')
        assert hasattr(forcefield.forces['ProperTorsions'].parameters[2], 'k2')
        assert_equal(forcefield.forces['ProperTorsions'].parameters["[#6X4:1]-[#6X4:2]-[#8X2:3]-[#6X4:4]"].idivf1, 1)
        assert_equal(
            forcefield.forces['ProperTorsions'].parameters["[#6X4:1]-[#6X4:2]-[#8X2:3]-[#6X4:4]"].periodicity1, 3)
        assert_equal(forcefield.forces['ProperTorsions'].parameters["[#6X4:1]-[#6X4:2]-[#8X2:3]-[#6X4:4]"].phase1,
                     0.0 * phase_unit)
        assert_equal(forcefield.forces['ProperTorsions'].parameters["[#6X4:1]-[#6X4:2]-[#8X2:3]-[#6X4:4]"].k1,
                     0.383 * k_unit)
        assert_equal(forcefield.forces['ProperTorsions'].parameters["[#6X4:1]-[#6X4:2]-[#8X2:3]-[#6X4:4]"].idivf2, 1)
        assert_equal(
            forcefield.forces['ProperTorsions'].parameters["[#6X4:1]-[#6X4:2]-[#8X2:3]-[#6X4:4]"].periodicity2, 2)
        assert_equal(forcefield.forces['ProperTorsions'].parameters["[#6X4:1]-[#6X4:2]-[#8X2:3]-[#6X4:4]"].phase2,
                     180.0 * phase_unit)
        assert_equal(forcefield.forces['ProperTorsions'].parameters["[#6X4:1]-[#6X4:2]-[#8X2:3]-[#6X4:4]"].k3,
                     0.1 * k_unit)
        # Add improper torsions
        handler = forcefield.get_handler('ImproperTorsions', potential="charmm", default_idivf="auto")
        phase_unit = unit.degrees
        k_unit = unit.kilocalories_per_mole
        handler.add_parameter(
            smirks="[*:1]~[#6X3:2](=[#7X2,#7X3+1:3])~[#7:4]",
            k1=10.5 * k_unit,
            periodicity1=2,
            phase1=180.0 * phase_unit)
        assert_equal(forcefield.forces['ImproperTorsions'].parameters[0].k1, 10.5 * k_unit)
        assert_equal(forcefield.forces['ImproperTorsions'].parameters[0].periodicity1, 2)
        assert_equal(forcefield.forces['ImproperTorsions'].parameters[0].phase1, 180.0 * phase_unit)
        # Add vdW
        handler = forcefield.get_handler(
            'vdW',
            potential="Lennard-Jones-12-6",
            combining_rules="Loentz-Berthelot",
            switch=8.0 * unit.angstroms,
            cutoff=9.0 * unit.angstroms,
            long_range_dispersion="isotropic")
        sigma_unit = unit.angstroms
        epsilon_unit = unit.kilocalories_per_mole
        handler.add_parameter(smirks="[#1:1]", sigma=1.4870 * sigma_unit, epsilon=0.0157 * epsilon_unit)
        handler.add_parameter(smirks="[#1:1]-[#6]", sigma=1.4870 * sigma_unit, epsilon=0.0157 * epsilon_unit)
        assert_equal(forcefield.forces['vdW'].parameters[0].sigma, 1.4870 * sigma_unit)
        assert_equal(forcefield.forces['vdW'].parameters[0].epsilon, 0.0157 * epsilon_unit)
        # Add ChargeIncrementModel
        handler = forcefield.get_handler(
            'ChargeIncrementModel',
            number_of_conformers=10,
            quantum_chemical_method="AM1",
            partial_charge_method="CM2")
        charge_unit = unit.elementary_charge
        handler.add_parameter(
            smirks="[#6X4:1]-[#6X3a:2]",
            charge1increment=-0.0073 * charge_unit,
            charge2increment=+0.0073 * charge_unit)
        handler.add_parameter(
            smirks="[N:1](H:2)(H:3)",
            charge1increment=+0.02 * charge_unit,
            charge2increment=-0.01 * charge_unit,
            charge3increment=-0.01 * charge_unit)
        assert_equal(forcefield.forces['ChargeIncrementModel'].parameters[0].smirks, "[#6X4:1]-[#6X3a:2]")
        assert_equal(forcefield.forces['ChargeIncrementModel'].parameters["[N:1](H:2)(H:3)"].charge1increment,
                     +0.02 * charge_unit)
        # Add LibraryCharges
        handler = forcefield.get_handler('LibraryCharges')
        charge_unit = unit.elementary_charge
        handler.add_parameter(
            name="TIP3P",
            smirks="[#1:1]-[#8X2H2+0:2]-[#1:3]",
            charge1=+0.417 * charge_unit,
            charge2=-0.834 * charge_unit,
            charge3=+0.417 * charge_unit)
        assert_equal(forcefield.forces['LibraryCharges'].parameters[0].name, 'TIP3P')
        assert_equal(forcefield.forces['LibraryCharges'].parameters[0].charge1, +0.417 * charge_unit)
        assert_equal(forcefield.forces['LibraryCharges'].parameters[0].charge2, -0.834 * charge_unit)
        assert_equal(forcefield.forces['LibraryCharges'].parameters[0].charge3, +0.417 * charge_unit)
        assert not hasattr(forcefield.forces['LibraryCharges'].parameters[0], 'charge4')

        return forcefield

    def test_create(self):
        """Test creating a ForceFied via the Python API.
        """
        forcefield = self.create_forcefield_via_api()

    def test_modify(self):
        """Test modifying a ForceField via the Python API.
        """
        forcefield = self.create_forcefield_via_api()
        # Modify some parameters
        forcefield.forces['Bonds'].parameters[0].k *= 1.1
        forcefield.forces['Bonds'].parameters[1].length += 0.01 * unit.nanometers
        forcefield.forces['Bonds'].parameters["#6X4:1]-[#1:2]"].smirks += "~[#7]"
        assert "#6X4:1]-[#1:2]" not in forcefield.forces['Bonds'].parameters
        assert "#6X4:1]-[#1:2]~[#7]" in forcefield.forces['Bonds'].parameters

    def test_delete_parameters(self):
        forcefield = self.create_forcefield_via_api()
        # Delete some parameters
        forcefield.forces['Bonds'].parameters[0].k *= 1.1
        forcefield.forces['Bonds'].parameters[1].length += 0.01 * unit.nanometers
        forcefield.forces['Bonds'].parameters["#6X4:1]-[#1:2]"].smirks += "~[#7]"
        assert "#6X4:1]-[#1:2]" not in forcefield.forces['Bonds'].parameters
        assert "#6X4:1]-[#1:2]~[#7]" in forcefield.forces['Bonds'].parameters


class TestXMLForceField:
    """Test capabilities of the XML reader/writer for ForceField.
    """

    def test_attached_units():
        from openforcefield.typing.engines.smirnoff.io import _extract_attached_units, _attach_units
        # Test extraction of units
        force_attrib = OrderedDict([
            ('potential', "Lennard-Jones-12-6"),
            ('combining_rules', "Loentz-Berthelot"),
            ('scale12', "0.0"),
            ('scale13', "0.0"),
            ('scale14', "0.5"),
            ('sigma_unit', "angstroms"),
            ('epsilon_unit', "kilocalories_per_mole"),
            ('switch', "8.0*angstroms"),
            ('cutoff', "9.0*angstroms"),
            ('long_range_dispersion', "isotropic"),
        ])
        stripped_attrib, attached_units = _extract_attached_units(force_attrib)
        assert_equal(
            list(stripped_attrib.keys()), [
                'potential', 'combining_rules', 'scale12', 'scale13', 'scale14', 'switch', 'cutoff',
                'long_range_dispersion'
            ])
        assert_equal(
            list(stripped_attrib.values()), [
                "Lennard-Jones-12-6", "Loentz-Berthelot", "0.0", "0.0", "0.5", "8.0*angstroms", "9.0*angstroms",
                "isotropic"
            ])
        assert_equal(list(attached_units.keys()), ['sigma', 'epsilon'])
        assert_equal(list(attached_units.values()), [unit.angstroms, unit.kilocalories_per_mole])
        # Test attachment of units
        parameter_attrib = OrderedDict([
            ('smirks', "[#1:1]"),
            ('sigma', "1.4870"),
            ('epsilon', "0.0157"),
        ])
        unit_bearing_attrib = _attach_units(parameter_attrib, attached_units)
        assert_equal(list(unit_bearing_attrib.keys()), ['smirks', 'sigma', 'epsilon'])
        assert_equal(
            list(unit_bearing_attrib.values()),
            ["[#1:1]", 1.4870 * unit.angstroms, 0.0157 * unit.kilocalories_per_mole])

    #
    # Tests for ForceField construction from XML files (.offxml)
    #

    def test_create_from_offxml():
        """Test creation of aa SMIRNOFF ForceField object from offxml files.
        """
        # These offxml files are located in package data path, which is automatically installed and searched
        filenames = [smirnoff99Frosst_offxml_filename, tip3p_offxml_filename]
        # Create a forcefield from a single offxml
        forcefield = ForceField(filenames[0])
        # Create a forcefield from multiple offxml files
        forcefield = ForceField(filenames)
        # A generator should work as well
        forcefield = ForceField(iter(filenames))

    def test_create_from_url():
        """Test creation of a SMIRNOFF ForceField object from URLs
        """
        urls = [
            'https://raw.githubusercontent.com/openforcefield/openforcefield/master/openforcefield/data/forcefield/smirnoff99Frosst.offxml',
            'https://raw.githubusercontent.com/openforcefield/openforcefield/master/openforcefield/data/forcefield/tip3p.offxml'
        ]
        # Test creation with smirnoff99frosst URL
        forcefield = ForceField(urls[0])
        # Test creation with multiple URLs
        forcefield = ForceField(urls)
        # A generator should work as well
        forcefield = ForceField(iter(urls))

    def test_create_from_strings():
        """Test creation of a SMIRNOFF ForceField object from strings
        """
        # Test creation with one string
        forcefield = ForceField(ffxml_contents)
        # Test creation with list of strings
        forcefield = ForceField([ffxml_standard, ffxml_constraints])
        # Test creation with concatenated XML files
        forcefield = ForceField(ffxml_standard + ffxml_constraints)
        # Test creation from other combinations
        forcefield = ForceField(ffxml_contents_gbsa)
        forcefield = ForceField(ffxml_contents_chargeincrement)
        forcefield = ForceField(ffxml_contents_noconstraints)

    def test_create_gbsa():
        """Test reading of ffxml files with GBSA support.
        """
        forcefield = ForceField('Frosst_AlkEthOH_GBSA.offxml')

    #
    # Tests for ForceField writing to XML files
    #

    def test_save(self):
        """Test writing and reading of SMIRNOFF in XML format.
        """
        forcefield = ForceField(smirnoff99Frosst_offxml_filename)
        # Write XML to a file
        with TemporaryDirectory() as tmpdir:
            offxml_tmpfile = os.path.join(tmpdir, 'forcefield.offxml')
            forcefield.save(offxml_tmpfile)
            forcefield2 = ForceField(offxml_tmpfile)
            assert_forcefields_equal(cls.forcefield, forcefield2,
                                     "ForceField written to .offxml does not match original ForceField")

    def test_to_xml(self):
        forcefield = ForceField(smirnoff99Frosst_offxml_filename)
        # Retrieve XML as a string
        xml = forcefield.to_xml()
        # Restore ForceField from XML
        forcefield2 = ForceField(xml)
        assert_forcefields_equal(cls.forcefield, forcefield2,
                                 "ForceField serialized to XML does not match original ForceField")

    def test_deep_copy(self):
        forcefield = ForceField(smirnoff99Frosst_offxml_filename)
        # Deep copy
        forcefield2 = copy.deepcopy(cls.forcefield)
        assert_forcefields_equal(cls.forcefield, forcefield2,
                                 "ForceField deep copy does not match original ForceField")

    def test_serialize(self):
        forcefield = ForceField(smirnoff99Frosst_offxml_filename)
        # Serialize/deserialize
        serialized_forcefield = cls.forcefield.__getstate__()
        forcefield2 = ForceField.__setstate__(serialized_forcefield)
        assert_forcefields_equal(cls.forcefield, forcefield2,
                                 "Deserialized serialized ForceField does not match original ForceField")


class TestApplyForceField:
    """Test the use of ForceField to parameterize Topology objects.
    """

    def check_system_creation_from_molecule(self, forcefield, molecule):
        """
        Generate a System from the given OEMol and SMIRNOFF forcefield and check that its energy is finite.

        Parameters
        ----------
        forcefield : openforcefield.typing.engines.smirnoff.ForceField
            SMIRNOFF forcefield object
        molecule : openforcefield.topology.Molecule
            Molecule to test (which must have coordinates)

        """
        topology = Topology.from_molecules(molecule)
        system = forcefield.create_system(topology)
        check_energy_is_finite(system, molecule.positions)

    def check_system_creation_from_topology(forcefield, topology, positions):
        """
        Generate a System from the given topology, OEMols matching the contents of the topology, and SMIRNOFF forcefield and check that its energy is finite.

        Parameters
        ----------
        forcefield : ForceField
            SMIRNOFF forcefield
        topology : openforcefield.topology.Topology
            Topology for which System should be constructed
        positions : simtk.unit.Quantity with dimension (natoms,3) with units of length
            Positions of all particles

        """
        system = forcefield.create_system(topology)
        check_energy_is_finite(system, positions)

<<<<<<< HEAD
    def check_parameter_assignment(self, offxml_filename=smirnoff99Frosst_offxml_filename,
=======
    def check_parameter_assignment(self,
                                   offxml_filename=smirnoff99Frosst_offxml_filename,
>>>>>>> f6bf2336
                                   molecules_filename=AlkEthOH_molecules_filename):
        """Test parameter assignment using specified forcefield on all molecules from specified source.

        Parameters
        ----------
        offxml_filename : str, optional, default='smirnoff99Frosst.offxml'
            Filename from which SMIRNOFF .offxml XML file is to be loaded.
        molecules_filename : str, optional, default='molecules/AlkEthOH_test_filt1_tripos.mol2
            Filename from which molecule identities and positions are to be loaded.
        """
        forcefield = ForceField(offxml_filename)
        for molecule in openforcefield.topology.Molecule.from_file(molecules_filename):
            f = partial(check_system_creation_from_molecule, forcefield, molecule)
            f.description = 'Testing {} parameter assignment using molecule {}'.format(offxml_filename, molecule.name)
            yield f

    def test_AlkEthOH_smirnoff99Frosst(self):
        """Test parameter assignment using smirnoff99Frosst on AlkEthOH.
        """
        check_parameter_assignment(
            offxml_filename=smirnoff99Frosst_offxml_filename, molecules_filename=AlkEthOH_molecules_filename)

    def test_MiniDrugBank_smirnoff99Frosst(self):
        """Test parameter assignment using smirnoff99Frosst on MiniDrugBank.
        """
        check_parameter_assignment(
            offxml_filename=smirnoff99Frosst_offxml_filename, molecules_filename=MiniDrugBank_molecules_filename)

    def test_electrostatics_options(self):
        """Test parameter assignment using smirnoff99Frosst on laromustine with various long-range electrostatics options.
        """
        molecules_filename = get_data_filename('molecules/laromustine_tripos.mol2')
        molecule = openforcefield.topology.Molecule.from_file(molecules_filename)
        forcefield = ForceField([smirnoff99Frosst_offxml_filename, chargeincrement_offxml_filename])
        for method in ['PME', 'reaction-field', 'Coulomb']:
            # Change electrostatics method
            forcefield.forces['Electrostatics'].method = method
            f = partial(check_system_creation_from_molecule, forcefield, molecule)
            f.description = 'Testing {} parameter assignment using molecule {}'.format(offxml_filename, molecule.name)
            yield f

    def test_chargeincrement(self):
        """Test parameter assignment using smirnoff99Frosst on laromustine with ChargeIncrementModel.
        """
        molecules_filename = get_data_filename('molecules/laromustine_tripos.mol2')
        molecule = openforcefield.topology.Molecule.from_file(molecules_filename)
        forcefield = ForceField(['smirnoff99Frosst.offxml', 'chargeincrement-test'])
        check_system_creation_from_molecule(forcefield, molecule)

    def test_create_system_molecules_parmatfrosst_gbsa(self):
        """Test creation of a System object from small molecules to test parm@frosst forcefield with GBSA support.
        """
        molecules_filename = get_data_filename('molecules/AlkEthOH_test_filt1_tripos.mol2')
<<<<<<< HEAD
        check_parameter_assignment(offxml_filename='Frosst_AlkEthOH_GBSA.offxml', molecules_filename=molecules_filename)
=======
        check_parameter_assignment(
            offxml_filename='Frosst_AlkEthOH_GBSA.offxml', molecules_filename=molecules_filename)
>>>>>>> f6bf2336

    def test_mixed_solvent_boxes(self):
        """Test creation of System from boxes of mixed solvents.
        """
        forcefield = ForceField('smirnoff99frosst.offxml')
        # Read unique molecules represented in these systems
        monomers = ['water', 'cyclohexane', 'ethanol', 'propane', 'methane', 'butanol']
        filenames = [get_data_filename(os.path.join('systems', 'monomers', monomer + '.sdf')) for monomer in monomers]
        unique_molecules = [openforcefield.topology.Molecule.from_file(filename) for filename in filenames]
        if verbose: print('%d reference molecules loaded' % len(molecules))

        # Create Topology objects for systems
        boxes = [
            'ethanol_water.pdb', 'cyclohexane_water.pdb', 'cyclohexane_ethanol_0.4_0.6.pdb',
            'propane_methane_butanol_0.2_0.3_0.5.pdb'
        ]
        from simtk.openmm.app import PDBFile
        for box in boxes:
            filename = get_data_filename(os.path.join('systems', 'packmol_boxes', box))
            pdbfile = PDBFile(filename)
            topology = Topology.from_openmm_topology(pdbfile.topology, unique_molecules)
            f = partial(check_system_creation_from_topology, forcefield, topology, pdbfile.positions)
            f.description = 'Test application of smirnoff99Frosst parameters to %s' % (box)
            yield f


class TestForceFieldEnergies:
    """Compare SMIRNOFF energies with AMBER.
    """

    def test_smirnoff_energies_vs_parmatfrosst(self):
        """Test evaluation of energies from parm@frosst ffxml files versus energies of equivalent systems.
        """
        prefix = 'AlkEthOH_'
        molecule_names = ['r118', 'r12', 'c1161', 'r0', 'c100', 'c38', 'c1266']

        # Load special parm@frosst with parm99/parm@frosst bugs re-added for testing
        forcefield = ForceField('Frosst_AlkEthOH_parmAtFrosst.offxml')

        # Loop over molecules, load OEMols and prep for comparison/do comparison
        for molecule_name in molecule_names:
            filename_prefix = os.path.join('molecules', prefix + molecule_name)

            # Create OpenMM System from AMBER prmtop/inpcrd
            prmtop = app.AmberPrmtopFile(get_data_filename(filename_prefix + '.top'))
            inpcrd = app.AmberInpcrdFile(get_data_filename(filename_prefix + '.crd'))
            openmm_topology = prmtop.topology
            amber_system = prmtop.createSystem(nonbondedMethod=app.NoCutoff, constraints=None, implicitSolvent=None)
            positions = inpcrd.getPositions()

            # Create openforcefield Topology
            unique_molecules = Molecule.from_file(get_data_filename(filename_prefix + '.mol2'))
            openforcefield_topology = Topology.from_openmm(prmtop.topology, unique_molecules)
            smirnoff_system = forcefield.create_system(openforcefield_topology)

            # Compare energies
            compare_system_energies(
                openmm_topology,
                openmm_topology,
                amber_system,
                smirnoff_system,
                positions,
                verbose=True,
                skip_assert=False,
                skip_improper=False)

    def test_partial_bondorder(verbose=False):
        """Test energies of a molecule which activates partial bond order code."""
        # Create benzene molecule
        molecule = Molecule.from_iupac('benzene')
        topology = molecule.to_topology()

        # Load forcefield
        ff = ForceField(ffxml_contents_noconstraints)

        # Set up once using AM1BCC charges
        # TODO: Use OECharges_AM1BCCSym charges
        system = ff.create_system(topology)

        # Check that energy is what it ought to be -- the partial bond order
        # for benzene makes the energy a bit higher than it would be without it
        energy = get_energy(system, positions)
        if energy < 7.50 or energy > 7.60:
            raise Exception(
                "Partial bond order code seems to have issues, as energy for benzene is outside of tolerance in tests."
            )

        # Set up once also without asking for charges
        # TODO: Don't create charges
        system = ff.create_system(topology)
        energy = get_energy(system, positions)
        # Energy is lower with user supplied charges (which in this case are zero)
        if energy < 4.00 or energy > 6.0:
            raise Exception(
                "Partial bond order code seems to have issues when run with user-provided charges, as energy for benzene is out of tolerance in tests."
            )

    def test_improper(verbose=False):
        """Test implement of impropers on benzene."""
        # Create benzene molecule
        molecule = Molecule.from_iupac('benzene')
        topology = molecule.to_topology()

        # Load forcefield
        ff = ForceField('benzene_minimal.offxml')

        # Load AMBER files and compare
        inpcrd = get_data_filename('molecules/benzene.crd')
        prmtop = get_data_filename('molecules/benzene.top')
        g0, g1, e0, e1 = compare_amber_smirnoff(prmtop, inpcrd, ff, mol, skip_assert=True)

        # Check that torsional energies the same to 1 in 10^6
        rel_error = np.abs((g0['torsion'] - g1['torsion']) / g0['torsion'])
        if rel_error > 6e-3:  #Note that this will not be tiny because we use three-fold impropers and they use a single improper
            raise Exception(
                "Improper torsion energy for benzene differs too much (relative error %.4g) between AMBER and SMIRNOFF."
                % rel_error)


class TestForceFieldLabeling:
    """Tests for labeling parameter types in molecules
    """

    def test_label_molecules(self):
        """Test labeling/getting stats on labeling molecules"""
        molecules = read_molecules(get_data_filename('molecules/AlkEthOH_test_filt1_tripos.mol2'), verbose=verbose)
        ffxml = get_data_filename('forcefield/Frosst_AlkEthOH.offxml')
        get_molecule_parameterIDs(molecules, ffxml)

    def test_molecule_labeling(self):
        """Test using labelMolecules to see which parameters applied to a molecule
        """
        from openforcefield.topology.testsystems import SMILESTopology
        topology = SMILESTopology('CCC')
        forcefield = ForceField('Frosst_AlkEthOH.offxml')
        labels = forcefield.label_molecules(topology)[0]

        # Check that force terms aren't empty
        for forcename in ['Bonds', 'Angles', 'ProperTorsions', 'ImproperTorsions', 'vdW', 'Electrostatics']:
            if not forcename in labels:
                raise Exception("No force term assigned for {}.".format(forcename))


class TestExceptionHandling:
    """Tests for exception handling for incomplete parameterization
    """

    def test_parameter_completeness_check(self):
        """Test that proper exceptions are raised if a force field fails to assign parameters to valence terms in a molecule.
        """
        from openforcefield.topology.testsystems import SMILESTopology
        topology = SMILESTopology('CCC')

        # Test vdW error checking by wiping out required parameter
        parameter_edits = [
            ('vdW', '[#136:1]'),
            ('Bonds', '[#136:1]~[*:2]'),
            ('Angles', '[#136:1]~[*:2]~[*:3]'),
            ('ProperTorsions', '[#136:1]~[*:2]~[*:3]~[*:4]'),
        ]
        for (tag, smirks) in parameter_edits:
            forcefield = ForceField('Frosst_AlkEthOH.offxml')
            forcefield.forces[tag].parameters[0].smirks = smirks
            with self.assertRaises(Exception):
                system = forcefield.create_system(topology)


#
# TODO: Finish updating the tests below this line
#


# TODO: Is there any way to make this test not depend on OpenEye?
@pytest.mark.skip
#@requires_openeye_licenses
def test_improper_pyramidal(verbose=False):
    """Test implement of impropers on ammonia."""
    from openeye import oeomega
    from openeye import oequacpac
    from oeommtools.utils import oemol_to_openmmTop, openmmTop_to_oemol
    from openforcefield.utils import get_data_filename, extractPositionsFromOEMol
    # Prepare ammonia
    mol = oechem.OEMol()
    oechem.OESmilesToMol(mol, 'N')
    oechem.OEAddExplicitHydrogens(mol)
    omega = oeomega.OEOmega()
    omega.SetMaxConfs(100)
    omega.SetIncludeInput(False)
    omega.SetStrictStereo(False)
    # Generate charges
    chargeEngine = oequacpac.OEAM1BCCCharges()
    status = omega(mol)
    oequacpac.OEAssignCharges(mol, chargeEngine)
    # Assign atom names
    oechem.OETriposAtomTypes(mol)
    oechem.OETriposAtomNames(mol)
    # Set up minimization
    ff = ForceField('ammonia_minimal.offxml')
    topology, positions = oemol_to_openmmTop(mol)
    system = ff.createSystem(topology, [mol], verbose=verbose)
    positions = extractPositionsFromOEMol(mol)
    integrator = openmm.VerletIntegrator(2.0 * unit.femtoseconds)
    simulation = app.Simulation(topology, system, integrator)
    simulation.context.setPositions(positions)
    # Minimize energy
    simulation.minimizeEnergy()
    state = simulation.context.getState(getEnergy=True, getPositions=True)
    energy = state.getPotentialEnergy() / unit.kilocalories_per_mole
    newpositions = state.getPositions()
    outmol = openmmTop_to_oemol(topology, state.getPositions())
    # Sum angles around the N atom
    for atom in outmol.GetAtoms(oechem.OEIsInvertibleNitrogen()):
        aidx = atom.GetIdx()
        nbors = list(atom.GetAtoms())
        ang1 = math.degrees(oechem.OEGetAngle(outmol, nbors[0], atom, nbors[1]))
        ang2 = math.degrees(oechem.OEGetAngle(outmol, nbors[1], atom, nbors[2]))
        ang3 = math.degrees(oechem.OEGetAngle(outmol, nbors[2], atom, nbors[0]))
    ang_sum = math.fsum([ang1, ang2, ang3])
    # Check that sum of angles around N is within 1 degree of 353.5
    if abs(ang_sum - 353.5) > 1.0:
        raise Exception(
            "Improper torsion for ammonia differs too much from reference partly pyramidal geometry."
            "The reference case has a sum of H-N-H angles (3x) at 353.5 degrees; the test case has a sum of {}.".
            format(ang_sum))


def test_MDL_aromaticity(verbose=False):
    """Test support for alternate aromaticity models."""
    ffxml = StringIO(ffxml_MDL_contents)
    ff = ForceField(ffxml)
    from openeye import oechem
    mol = oechem.OEMol()
    oechem.OEParseSmiles(mol, 'c12c(cccc1)occ2')
    oechem.OEAddExplicitHydrogens(mol)

    labels = ff.labelMolecules([mol], verbose=True)
    # The bond 6-7 should get the b16 parameter iff the MDL model is working, otherwise it will pick up just the generic
    details = labels[0]['HarmonicBondGenerator']
    found = False
    for (atom_indices, pid, smirks) in details:
        if pid == 'b16' and atom_indices == [6, 7]:
            found = True
    if not found: raise Exception("Didn't find right param.")


def test_change_parameters(verbose=False):
    """Test modification of forcefield parameters."""
    from openeye import oechem
    # Load simple OEMol
    ifs = oechem.oemolistream(get_data_filename('molecules/AlkEthOH_c100.mol2'))
    mol = oechem.OEMol()
    flavor = oechem.OEIFlavor_Generic_Default | oechem.OEIFlavor_MOL2_Default | oechem.OEIFlavor_MOL2_Forcefield
    ifs.SetFlavor(oechem.OEFormat_MOL2, flavor)
    oechem.OEReadMolecule(ifs, mol)
    oechem.OETriposAtomNames(mol)

    # Load forcefield file
    ff = ForceField('Frosst_AlkEthOH.offxml')

    topology = generateTopologyFromOEMol(mol)
    # Create initial system
    system = ff.createSystem(topology, [mol], verbose=verbose)
    # Get initial energy before parameter modification
    positions = positions_from_oemol(mol)
    old_energy = get_energy(system, positions)

    # Get params for an angle
    params = ff.getParameter(smirks='[a,A:1]-[#6X4:2]-[a,A:3]')
    # Modify params
    params['k'] = '0.0'
    ff.setParameter(params, smirks='[a,A:1]-[#6X4:2]-[a,A:3]')
    # Write params
    ff.writeFile(tempfile.TemporaryFile(suffix='.offxml'))
    # Make sure params changed energy! (Test whether they get rebuilt on system creation)
    system = ff.createSystem(topology, [mol], verbose=verbose)
    energy = get_energy(system, positions)
    if verbose:
        print("New energy/old energy:", energy, old_energy)
    if np.abs(energy - old_energy) < 0.1:
        raise Exception("Error: Parameter modification did not change energy.")


class TestForceFieldExport:
    """Test the ability to export ForceField-parameterized systems to other major simulation packages.
    """

    @staticmethod
    def get_mixture_tesystem(packmol_boxname, monomers):
        """Retrieve test system information for specified packmol mixed-component box and monomers.

        Parameters
        ----------
        packmol_boxname : str
            Prefix of PDB file to be retrieved from systems/packmolboxes in test data directory
        monomers : list of str
            List of monomer names within packmol box

        Returns
        -------
        topology : openforcefield.topology.Topology
            Topology for the packmol box
        positions : simtk.unit.Quantity with dimension (nparticles,3) with units compatible with angstroms
            Positions corresponding to particles in ``topology``
        """
        pdbfile = app.PDBFile(get_packmol_pdbfile(packmol_boxname))
        molecules = [Molecule.from_file(get_monomer_mol2file(name)) for name in monomers]
        topology = Topology.from_openmm(pdbfile.topology, unique_molecules=molecules)
        positions = pdbfile.positions
        return topology, positions

    def test_amber_roundtrip(self):
        """Save a System (a mixture) to AMBER, read back in, verify yields same energy and force terms."""
        forcefield = ForceField(AlkEthOH_offxml_filename)
        topology, positions = get_mixture_testsystem('cyclohexane_ethanol_0.4_0.6', ['ethanol', 'cyclohexane'])
        system = forcefield.create_system(pdbfile.topology, mols)
        openmm_topology = topology.to_openmm()

        # TODO: Can we provide a way to more directly export to AMBER?
        from openforcefield.utils import save_system_to_amber
        with TemporaryDirectory() as tmpdir:
            # Write AMBER prmtop, inpcrd
            prmtop_filename = os.path.join(tmpdir, 'output.prmtop')
            inpcrd_filename = os.path.join(tmpdir, 'output.inpcrd')
            save_system_to_amber(openmm_topology, system, positions, prmtop_filename, inpcrd_filename)

            # Read back in and cross-check energies
            structure = parmed.load_file(prmtop, inpcrd)  # TODO: Is this a structure or prmtop object in ParmEd?
            # TODO: Make sure the SMIRNOFF systems is also created with no cutoff, no constraints, and no implicit solvent
            amber_system = structure.createSystem(nonbondedMethod=app.NoCutoff, constraints=None, implicitSolvent=None)
            groups0, groups1, energy0, energy1 = compare_system_energies(
                openmm_topology, openmm_topology, amber_system, system, positions, verbose=False)

    def test_gromacs_roundtrip(self):
        """Save a System (a mixture) to gromacs, read back in, verify yields same energy and force terms."""
        forcefield = ForceField(AlkEthOH_offxml_filename)
        topology, positions = get_mixture_testsystem('cyclohexane_ethanol_0.4_0.6', ['ethanol', 'cyclohexane'])
        system = forcefield.create_system(pdbfile.topology, mols)
        openmm_topology = topology.to_openmm()

        # TODO: Can we provide a way to more directly export to gromacs?
        from openforcefield.utils import save_system_to_amber
        with TemporaryDirectory() as tmpdir:
            # Write gromacs .gro and .top files
            gro_filename = os.path.join(tmpdir, 'output.gro')
            top_filename = os.path.join(tmpdir, 'output.top')
            save_system_to_gromacs(openmm_topology, system, positions, top_filename, gro_filename)

            # Read back in and cross-check energies
            top = parmed.load_file(top_filename)
            gro = parmed.load_file(gro_filename)
            # TODO: Make sure the SMIRNOFF systems is also created with no cutoff, no constraints, and no implicit solvent
            gromacs_system = top.createSystem(nonbondedMethod=app.NoCutoff, constraints=None, implicitSolvent=None)
            groups0, groups1, energy0, energy1 = compare_system_energies(
                openmm_topology, openmm_topology, gromacs_system, system, positions, verbose=False)


class TestSolventSupport:
    """Test support for rigid solvents like TIP3P.
    """

    def test_tip3p_constraints(self):
        """Test that TIP3P distance costraints are correctly applied."""
        # Specify TIP3P constraint distances
        tip3p_oh_distance = 0.9572  # angstrom
        tip3p_hoh_angle = 104.52  # angle
        tip3p_hh_distance = tip3p_oh_distance * np.sin(np.radians(tip3p_hoh_angle / 2)) * 2
        expected_distances = [tip3p_oh_distance, tip3p_oh_distance, tip3p_hh_distance]

        # Load TIP3P molecule
        molecule = Molecule.from_file(tip3p_molecule_filename)

        # Extract topology and positions
        topology = Topology.from_molecules(molecule)
        positions = molecule.positions

        # Create OpenMM System
        ff = ForceField(tip3p_offxml_filename)
        system = ff.create_system(topology)

        # Run dynamics.
        integrator = openmm.VerletIntegrator(2.0 * unit.femtoseconds)
        context = openmm.Context(system, integrator)
        context.setPositions(positions)
        integrator.step(50)

        # Ensure constrained distances are correct
        state = context.getState(getPositions=True)
        new_positions = state.getPositions(asNumpy=True) / unit.angstroms
        distances = []
        for atom_1, atom_2 in [(0, 1), (0, 2), (1, 2)]:  # pair of atoms O-H1, O-H2, H1-H2
            distances.append(np.linalg.norm(new_positions[atom_1] - new_positions[atom_2]))
        err_msg = 'expected distances [O-H1, O-H2, H1-H2]: {} A, new distances: {} A'
        assert np.allclose(expected_distances, distances), err_msg.format(expected_distances, distances)

    def test_tip3p_solvated_molecule_energy():
        """Check the energy of a TIP3P solvated molecule is the same with SMIRNOFF and OpenMM.

        This test makes also use of defining the force field with multiple FFXML files,
        and test the energy of mixture systems (i.e. molecule plus water).

        """

        # TODO remove this function when ParmEd#868 is fixed
        def add_water_bonds(system):
            """Hack to make tip3p waters work with ParmEd Structure.createSystem.

            Bond parameters need to be specified even when constrained.
            """
            k_tip3p = 462750.4 * unit.kilojoule_per_mole / unit.nanometers**2
            length_tip3p = 0.09572 * unit.nanometers
            for force in system.getForces():
                if isinstance(force, openmm.HarmonicBondForce):
                    force.addBond(particle1=0, particle2=1, length=length_tip3p, k=k_tip3p)
                    force.addBond(particle1=0, particle2=2, length=length_tip3p, k=k_tip3p)

        monomers_dir = get_data_filename(os.path.join('systems', 'monomers'))

        # Load TIP3P molecule
        tip3p_molecule = Molecule.from_file(tip3p_molecule_filename)
        tip3p_positions = tip3p_molecule.positions

        # Extract topology and positions
        top3p_topology = Topology.from_molecules(molecule)

        # Create OpenMM System
        tip3p_forcefield = ForceField(tip3p_offxml_filename)
        tip3p_openmm_system = tip3p_forcefield.create_system(tip3p_topology)

        # TODO remove this line when ParmEd#868 is fixed
        # Hack to make tip3p waters work with ParmEd Structure.createSystem.
        add_water_bonds(tip3p_openmm_system)

        tip3p_openmm_structure = parmed.openmm.topsystem.load_topology(topology.to_openmm(), tip3p_openmm_system,
                                                                       tip3p_positions)

        smirnoff_forcefield = ForceField(smirnoff99Frosst_offxml_filename)

        for monomer in ['ethanol', 'methane']:
            # Load molecule
            other_molecule_filepath = os.path.join(monomers_dir, monomer + '.mol2')
            other_molecule = Molecule.from_file(other_molecule_filepath)

            # Create ParmEd Structure
            other_molecule_structure = smirnoff_forcefield.create_structure(other_molecule.to_topology(),
                                                                            other_molecule.positions)

            # Merge molecule and OpenMM TIP3P water
            combined_structure = tip3p_openmm_structure + other_molecule_structure
            #structure.positions = np.append(tip3p_molecule.positions, molecule.positions, axis=0) # TODO: This doesn't seem necessary since positions are correctly concatenated already
            system = combined_structure.createSystem()
            energy_openmm = get_energy(system, combined_structure.positions)

            # Test the creation of system with multiple force field files.
            ff = ForceField(smirnoff_offxml_filename, tip3p_offxml_filename)
            combined_topology = Topology.from_molecules([tip3p_molecule, molecule])
            system = ff.create_system(topology)

            # TODO remove this line when ParmEd#868 is fixed
            # Add bonds to match ParmEd hack above.
            add_water_bonds(system)

            energy_smirnoff = get_energy(system, structure.positions)

            # The energies of the systems must be the same.
            assert np.isclose(energy_openmm, energy_smirnoff), 'OpenMM: {}, SMIRNOFF: {}'.format(
                energy_openmm, energy_smirnoff)<|MERGE_RESOLUTION|>--- conflicted
+++ resolved
@@ -570,12 +570,8 @@
         system = forcefield.create_system(topology)
         check_energy_is_finite(system, positions)
 
-<<<<<<< HEAD
-    def check_parameter_assignment(self, offxml_filename=smirnoff99Frosst_offxml_filename,
-=======
     def check_parameter_assignment(self,
                                    offxml_filename=smirnoff99Frosst_offxml_filename,
->>>>>>> f6bf2336
                                    molecules_filename=AlkEthOH_molecules_filename):
         """Test parameter assignment using specified forcefield on all molecules from specified source.
 
@@ -629,12 +625,8 @@
         """Test creation of a System object from small molecules to test parm@frosst forcefield with GBSA support.
         """
         molecules_filename = get_data_filename('molecules/AlkEthOH_test_filt1_tripos.mol2')
-<<<<<<< HEAD
-        check_parameter_assignment(offxml_filename='Frosst_AlkEthOH_GBSA.offxml', molecules_filename=molecules_filename)
-=======
         check_parameter_assignment(
             offxml_filename='Frosst_AlkEthOH_GBSA.offxml', molecules_filename=molecules_filename)
->>>>>>> f6bf2336
 
     def test_mixed_solvent_boxes(self):
         """Test creation of System from boxes of mixed solvents.
