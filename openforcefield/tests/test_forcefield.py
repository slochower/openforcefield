--- conflicted
+++ resolved
@@ -14,13 +14,8 @@
 # GLOBAL IMPORTS
 #=============================================================================================
 
-<<<<<<< HEAD
-from unittest import TestCase
 import os
-=======
-from functools import partial
-from openforcefield import utils
->>>>>>> ed7a7ea8
+
 from simtk import unit
 import numpy as np
 from numpy.testing import assert_almost_equal
@@ -310,93 +305,6 @@
 
         parmed_system = forcefield.create_parmed_structure(topology, positions=pdbfile.getPositions())
 
-<<<<<<< HEAD
-
-#=============================================================================================
-# TEST PARAMETER ASSIGNMENT
-#=============================================================================================
-
-def generate_alkethoh_parameters_assignment_cases():
-    """Create dinamically all test cases that should be ."""
-    # These AlkEthOH molecules are always run by test_alkethoh_parameters_assignment.
-    fast_test_cases = [
-        'r0',
-        'r12',
-        'r118',
-        'c38',
-        'c100',
-        'c1161',
-        'c1266'
-    ]
-
-    def extract_id(file_path):
-        """Extract the AlkEthOH molecule ID from the file path."""
-        # An example of file path is AlkEthOH_tripos/AlkEthOH_chain_filt1/AlkEthOH_c555.crd
-        return os.path.splitext(os.path.basename(file_path))[0][9:]
-
-    # Get all the molecules ids from the tarfiles. The tarball is extracted
-    # in conftest.py if slow tests are activated.
-    import tarfile
-    alkethoh_tar_file_path = get_data_filename(os.path.join('molecules', 'AlkEthOH_tripos.tar.gz'))
-    with tarfile.open(alkethoh_tar_file_path, 'r:gz') as tar:
-        # Collect all the files discarding the duplicates in the test_filt1 folder.
-        slow_test_cases = {extract_id(m.name) for m in tar.getmembers()
-                           if 'crd' in m.name and 'test_filt1' not in m.name}
-
-    # Remove fast test cases from slow ones to avoid duplicate tests.
-    # Remove also water (c1302), which was reparametrized in AlkEthOH
-    # to be TIP3P (not covered by Frosst_AlkEthOH_parmAtFrosst.
-    for fast_test_case in fast_test_cases + ['c1302']:
-        slow_test_cases.remove(fast_test_case)
-
-    # Mark all slow cases as slow.
-    slow_test_cases = [pytest.param(case, marks=pytest.mark.slow)
-                       for case in sorted(slow_test_cases)]
-
-    # Isolate the AlkEthOH ID.
-    return fast_test_cases + slow_test_cases
-
-
-@pytest.mark.parametrize('alkethoh_id', generate_alkethoh_parameters_assignment_cases())
-def test_alkethoh_parameters_assignment(alkethoh_id):
-    """Test that ForceField assign parameters correctly in the AlkEthOH set.
-
-    The test compares the System parameters of a AlkEthOH molecule
-    parameterized with AMBER and Frosst_AlkEthOH_parmAtFrosst.offxml.
-
-    The AMBER files were prepared following the pipeline described here:
-        https://github.com/openforcefield/open-forcefield-data/tree/master/Model-Systems/AlkEthOH_distrib/
-    They were built for the SMIRNOFF parametrization to yield exact same
-    parameters.
-
-    The AlkEthOH set, however, does not have impropers, which should be
-    tested separately. Currently, test_freesolv_parameters_assignment
-    does the job.
-
-    """
-    from openforcefield.tests.utils import get_alkethoh_filepath, compare_amber_smirnoff
-
-    # Obtain the path to the input files.
-    alkethoh_name = 'AlkEthOH_' + alkethoh_id
-    mol2_filepath, top_filepath, crd_filepath = get_alkethoh_filepath(alkethoh_name, get_amber=True)
-
-    # Load molecule.
-    molecule = Molecule.from_file(mol2_filepath)
-
-    # Load forcefield
-    forcefield = ForceField('Frosst_AlkEthOH_parmAtFrosst.offxml')
-
-    # Compare parameters. Skip the energy checks as the parameter check should be
-    # sufficient. We test both energies and parameters in the slow test.
-    # We ignore the charges for now as they are not included in the force field.
-    # TODO: Reactivate the charge check when we'll be able to load charges from files.
-    compare_amber_smirnoff(top_filepath, crd_filepath, forcefield, molecule,
-                           check_energies=False, ignore_charges=True)
-
-
-# from_filename
-# from xml_string
-=======
     @pytest.mark.parametrize("toolkit_registry,registry_description", toolkit_registries)
     def test_charges_from_molecule(self, toolkit_registry, registry_description):
         """Test skipping charge generation and instead getting charges from the original Molecule"""
@@ -560,7 +468,89 @@
         with pytest.raises(ValueError, match=".* not used by any registered force Handler: {'invalid_kwarg'}.*") as e:
             omm_system = forcefield.create_openmm_system(topology, invalid_kwarg='aaa', toolkit_registry=toolkit_registry)
 
->>>>>>> ed7a7ea8
+
+#=============================================================================================
+# TEST PARAMETER ASSIGNMENT
+#=============================================================================================
+
+def generate_alkethoh_parameters_assignment_cases():
+    """Create dinamically all test cases that should be ."""
+    # These AlkEthOH molecules are always run by test_alkethoh_parameters_assignment.
+    fast_test_cases = [
+        'r0',
+        'r12',
+        'r118',
+        'c38',
+        'c100',
+        'c1161',
+        'c1266'
+    ]
+
+    def extract_id(file_path):
+        """Extract the AlkEthOH molecule ID from the file path."""
+        # An example of file path is AlkEthOH_tripos/AlkEthOH_chain_filt1/AlkEthOH_c555.crd
+        return os.path.splitext(os.path.basename(file_path))[0][9:]
+
+    # Get all the molecules ids from the tarfiles. The tarball is extracted
+    # in conftest.py if slow tests are activated.
+    import tarfile
+    alkethoh_tar_file_path = get_data_filename(os.path.join('molecules', 'AlkEthOH_tripos.tar.gz'))
+    with tarfile.open(alkethoh_tar_file_path, 'r:gz') as tar:
+        # Collect all the files discarding the duplicates in the test_filt1 folder.
+        slow_test_cases = {extract_id(m.name) for m in tar.getmembers()
+                           if 'crd' in m.name and 'test_filt1' not in m.name}
+
+    # Remove fast test cases from slow ones to avoid duplicate tests.
+    # Remove also water (c1302), which was reparametrized in AlkEthOH
+    # to be TIP3P (not covered by Frosst_AlkEthOH_parmAtFrosst.
+    for fast_test_case in fast_test_cases + ['c1302']:
+        slow_test_cases.remove(fast_test_case)
+
+    # Mark all slow cases as slow.
+    slow_test_cases = [pytest.param(case, marks=pytest.mark.slow)
+                       for case in sorted(slow_test_cases)]
+
+    # Isolate the AlkEthOH ID.
+    return fast_test_cases + slow_test_cases
+
+
+@pytest.mark.parametrize('alkethoh_id', generate_alkethoh_parameters_assignment_cases())
+def test_alkethoh_parameters_assignment(alkethoh_id):
+    """Test that ForceField assign parameters correctly in the AlkEthOH set.
+
+    The test compares the System parameters of a AlkEthOH molecule
+    parameterized with AMBER and Frosst_AlkEthOH_parmAtFrosst.offxml.
+
+    The AMBER files were prepared following the pipeline described here:
+        https://github.com/openforcefield/open-forcefield-data/tree/master/Model-Systems/AlkEthOH_distrib/
+    They were built for the SMIRNOFF parametrization to yield exact same
+    parameters.
+
+    The AlkEthOH set, however, does not have impropers, which should be
+    tested separately. Currently, test_freesolv_parameters_assignment
+    does the job.
+
+    """
+    from openforcefield.tests.utils import get_alkethoh_filepath, compare_amber_smirnoff
+
+    # Obtain the path to the input files.
+    alkethoh_name = 'AlkEthOH_' + alkethoh_id
+    mol2_filepath, top_filepath, crd_filepath = get_alkethoh_filepath(alkethoh_name, get_amber=True)
+
+    # Load molecule.
+    molecule = Molecule.from_file(mol2_filepath)
+
+    # Load forcefield
+    forcefield = ForceField('Frosst_AlkEthOH_parmAtFrosst.offxml')
+
+    # Compare parameters. Skip the energy checks as the parameter check should be
+    # sufficient. We test both energies and parameters in the slow test.
+    # We ignore the charges for now as they are not included in the force field.
+    # TODO: Reactivate the charge check when we'll be able to load charges from files.
+    compare_amber_smirnoff(top_filepath, crd_filepath, forcefield, molecule,
+                           check_energies=False, ignore_charges=True)
+
+
 # from_xml_bytes
 # from_url
 # get_new_parameterhandler
