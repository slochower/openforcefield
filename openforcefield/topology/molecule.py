#!/usr/bin/env python

# =============================================================================================
# MODULE DOCSTRING
# =============================================================================================
"""
Molecular chemical entity representation and routines to interface with cheminformatics toolkits

.. todo::

   * Our main philosophy here is to keep the object contents of topology objects easily serializable/deserializable

   * Have ``Molecule`` raise an exception if loading/creating molecules with unspecified stereochemistry?
   * Create ``FrozenMolecule`` to represent immutable molecule
   * Make ``Atom`` and ``Bond`` an inner class of Molecule?
   * Add ``Molecule.from_smarts()`` or ``.from_tagged_smiles()`` to allow a tagged SMARTS string
     (where tags are zero-indexed atom indices) to be used to create a molecule with the given atom numbering.
   * How can we make the ``Molecule`` API more useful to codes like perses that modify molecules on the fly?
   * Use `attrs <http://www.attrs.org/>`_ for convenient class initialization?
   * JSON/BSON representations of objects?
   * Generalize Molecule infrastructure to provide "plug-in" support for cheminformatics toolkits
   * Do we need a way to write a bunch of molecules to a file, or serialize a set of molecules to a file?
     We currently don't have a way to do that through the ``Molecule`` API, even though there is a way to
     read multiple molecules via ``Molecules.from_file()``.
   * Should we allow the removal of atoms too?
   * Should invalidation of cached properties be handled via something like a tracked list?
   * Refactor toolkit encapsulation to generalize and provide only a few major toolkit methods and toolkit objects that can be queried for features
   * Speed up overall import time by putting non-global imports only where they are needed

"""

# =============================================================================================
# GLOBAL IMPORTS
# =============================================================================================

import operator
import uuid
import warnings
from collections import Counter, OrderedDict
from copy import deepcopy
from io import StringIO

import networkx as nx
import numpy as np
from networkx.algorithms.isomorphism import GraphMatcher
from simtk import unit
from simtk.openmm.app import Element, element

import openforcefield
from openforcefield.utils import (
    check_units_are_compatible,
    deserialize_numpy,
    quantity_to_string,
    serialize_numpy,
    string_to_quantity,
)
from openforcefield.utils.serialization import Serializable
from openforcefield.utils.toolkits import (
    DEFAULT_AROMATICITY_MODEL,
    GLOBAL_TOOLKIT_REGISTRY,
<<<<<<< HEAD
    InvalidToolkitRegistryError,
=======
    InvalidToolkitError,
>>>>>>> 1e113fed
    OpenEyeToolkitWrapper,
    RDKitToolkitWrapper,
    ToolkitRegistry,
    ToolkitWrapper,
    UndefinedStereochemistryError,
)

# =============================================================================================
# GLOBAL PARAMETERS
# =============================================================================================

# TODO: Can we have the `ALLOWED_*_MODELS` list automatically appear in the docstrings below?
# TODO: Should `ALLOWED_*_MODELS` be objects instead of strings?
# TODO: Should these be imported from `openforcefield.cheminformatics.aromaticity_models` and `.bondorder_models`?

# TODO: Allow all OpenEye aromaticity models to be used with OpenEye names?
#       Only support OEAroModel_MDL in RDKit version?

# =============================================================================================
# PRIVATE SUBROUTINES
# =============================================================================================

# =============================================================================================
# Particle
# =============================================================================================


class Particle(Serializable):
    """
    Base class for all particles in a molecule.

    A particle object could be an ``Atom`` or a ``VirtualSite``.

    .. warning :: This API is experimental and subject to change.
    """

    @property
    def molecule(self):
        """
        The ``Molecule`` this atom is part of.

        .. todo::

           * Should we have a single unique ``Molecule`` for each molecule type in the system,
           or if we have multiple copies of the same molecule, should we have multiple ``Molecule``s?
        """
        return self._molecule

    @molecule.setter
    def molecule(self, molecule):
        """
        Set the particle's molecule pointer. Note that this will only work if the particle currently
        doesn't have a molecule
        """
        # TODO: Add informative exception here
        assert self._molecule is None
        self._molecule = molecule

    @property
    def molecule_particle_index(self):
        """
        Returns the index of this particle in its molecule
        """
        return self._molecule.particles.index(self)

    @property
    def name(self):
        """
        The name of the particle
        """
        return self._name

    def to_dict(self):
        """Convert to dictionary representation."""
        # Implement abstract method Serializable.to_dict()
        raise NotImplementedError()  # TODO

    @classmethod
    def from_dict(cls, d):
        """Static constructor from dictionary representation."""
        # Implement abstract method Serializable.to_dict()
        raise NotImplementedError()  # TODO


# =============================================================================================
# Atom
# =============================================================================================


class Atom(Particle):
    """
    A particle representing a chemical atom.

    Note that non-chemical virtual sites are represented by the ``VirtualSite`` object.

    .. todo::

       * Should ``Atom`` objects be immutable or mutable?
       * Do we want to support the addition of arbitrary additional properties,
         such as floating point quantities (e.g. ``charge``), integral quantities (such as ``id`` or ``serial`` index in a PDB file),
         or string labels (such as Lennard-Jones types)?

    .. todo :: Allow atoms to have associated properties.

    .. warning :: This API is experimental and subject to change.
    """

    def __init__(
        self,
        atomic_number,
        formal_charge,
        is_aromatic,
        name=None,
        molecule=None,
        stereochemistry=None,
    ):
        """
        Create an immutable Atom object.

        Object is serializable and immutable.

        .. todo :: Use attrs to validate?

        .. todo :: We can add setters if we need to.

        Parameters
        ----------
        atomic_number : int
            Atomic number of the atom
        formal_charge : int or simtk.unit.Quantity-wrapped int with dimension "charge"
            Formal charge of the atom
        is_aromatic : bool
            If True, atom is aromatic; if False, not aromatic
        stereochemistry : str, optional, default=None
            Either 'R' or 'S' for specified stereochemistry, or None for ambiguous stereochemistry
        name : str, optional, default=None
            An optional name to be associated with the atom

        Examples
        --------

        Create a non-aromatic carbon atom

        >>> atom = Atom(6, 0, False)

        Create a chiral carbon atom

        >>> atom = Atom(6, 0, False, stereochemistry='R', name='CT')

        """
        self._atomic_number = atomic_number
        # Use the setter here, since it will handle either ints or Quantities
        self.formal_charge = formal_charge
        self._is_aromatic = is_aromatic
        self._stereochemistry = stereochemistry
        if name is None:
            name = ""
        self._name = name
        self._molecule = molecule
        ## From Jeff: I'm going to assume that this is implicit in the parent Molecule's ordering of atoms
        # self._molecule_atom_index = molecule_atom_index
        self._bonds = list()
        self._virtual_sites = list()

    # TODO: We can probably avoid an explicit call and determine this dynamically
    #   from self._molecule (maybe caching the result) to get rid of some bookkeeping.
    def add_bond(self, bond):
        """Adds a bond that this atom is involved in
        .. todo :: Is this how we want to keep records?

        Parameters
        ----------
        bond: an openforcefield.topology.molecule.Bond
            A bond involving this atom

"""

        self._bonds.append(bond)
        # self._stereochemistry = None

    def add_virtual_site(self, vsite):
        """Adds a bond that this atom is involved in
        .. todo :: Is this how we want to keep records?

        Parameters
        ----------
        bond: an openforcefield.topology.molecule.Bond
            A bond involving this atom

"""

        self._virtual_sites.append(vsite)

    def to_dict(self):
        """Return a dict representation of the atom.

"""
        # TODO
        atom_dict = OrderedDict()
        atom_dict["atomic_number"] = self._atomic_number
        atom_dict["formal_charge"] = self._formal_charge / unit.elementary_charge
        atom_dict["is_aromatic"] = self._is_aromatic
        atom_dict["stereochemistry"] = self._stereochemistry
        # TODO: Should we let atoms have names?
        atom_dict["name"] = self._name
        # TODO: Should this be implicit in the atom ordering when saved?
        # atom_dict['molecule_atom_index'] = self._molecule_atom_index
        return atom_dict

    @classmethod
    def from_dict(cls, atom_dict):
        """Create an Atom from a dict representation.

"""
        ## TODO: classmethod or static method? Classmethod is needed for Bond, so it have
        ## its _molecule set and then look up the Atom on each side of it by ID
        return cls.__init__(*atom_dict)

    @property
    def formal_charge(self):
        """
        The atom's formal charge
        """
        return self._formal_charge

    @formal_charge.setter
    def formal_charge(self, other):
        """
        Set the atom's formal charge. Accepts either ints or simtk.unit.Quantity-wrapped ints with units of charge.
        """
        if isinstance(other, int):
            self._formal_charge = other * unit.elementary_charge
        else:
            check_units_are_compatible("formal charge", other, unit.elementary_charge)
            self._formal_charge = other

    @property
    def partial_charge(self):
        """
        The partial charge of the atom, if any.

        Returns
        -------
        simtk.unit.Quantity with dimension of atomic charge, or None if no charge has been specified
        """
        if self._molecule._partial_charges is None:
            return None
        else:
            index = self.molecule_atom_index
            return self._molecule._partial_charges[index]

    @property
    def is_aromatic(self):
        """
        The atom's is_aromatic flag
        """
        return self._is_aromatic

    @property
    def stereochemistry(self):
        """
        The atom's stereochemistry (if defined, otherwise None)
        """
        return self._stereochemistry

    @stereochemistry.setter
    def stereochemistry(self, value):
        """Set the atoms stereochemistry
        Parameters
        ----------
        value : str
            The stereochemistry around this atom, allowed values are "CW", "CCW", or None,
        """

        # if (value != 'CW') and (value != 'CCW') and not(value is None):
        #    raise Exception("Atom stereochemistry setter expected 'CW', 'CCW', or None. Received {} (type {})".format(value, type(value)))
        self._stereochemistry = value

    @property
    def element(self):
        """
        The element name

        """
        return element.Element.getByAtomicNumber(self._atomic_number)

    @property
    def atomic_number(self):
        """
        The integer atomic number of the atom.

        """
        return self._atomic_number

    @property
    def mass(self):
        """
        The standard atomic weight (abundance-weighted isotopic mass) of the atomic site.

        .. todo :: Should we discriminate between standard atomic weight and most abundant isotopic mass?
        TODO (from jeff): Are there atoms that have different chemical properties based on their isotopes?

        """
        return self.element.mass

    @property
    def name(self):
        """
        The name of this atom, if any
        """
        return self._name

    @name.setter
    def name(self, other):
        """

        Parameters
        ----------
        other : string
            The new name for this atom
        """
        if not (type(other) is str):
            raise Exception(
                "In setting atom name. Expected str, received {} (type {})".format(
                    other, type(other)
                )
            )
        self._name = other

    # TODO: How are we keeping track of bonds, angles, etc?

    @property
    def bonds(self):
        """
        The list of ``Bond`` objects this atom is involved in.

        """
        return self._bonds
        # for bond in self._bonds:
        #    yield bond

    @property
    # def bonded_to(self):
    def bonded_atoms(self):
        """
        The list of ``Atom`` objects this atom is involved in bonds with

        """
        for bond in self._bonds:
            for atom in bond.atoms:
                if not (atom == self):
                    # TODO: This seems dangerous. Ask John for a better way
                    yield atom

    def is_bonded_to(self, atom2):
        """
        Determine whether this atom is bound to another atom

        Parameters
        ----------
        atom2: openforcefield.topology.molecule.Atom
            a different atom in the same molecule

        Returns
        -------
        bool
            Whether this atom is bound to atom2
        """
        # TODO: Sanity check (check for same molecule?)
        assert self != atom2
        for bond in self._bonds:
            for bonded_atom in bond.atoms:
                if atom2 == bonded_atom:
                    return True
        return False

    @property
    def virtual_sites(self):
        """
        The list of ``VirtualSite`` objects this atom is involved in.

        """
        return self._virtual_sites
        # for vsite in self._vsites:
        #    yield vsite

    @property
    def molecule_atom_index(self):
        """
        The index of this Atom within the the list of atoms in ``Molecules``.
        Note that this can be different from ``molecule_particle_index``.

        """
        if self._molecule is None:
            raise ValueError("This Atom does not belong to a Molecule object")
        return self._molecule.atoms.index(self)

    @property
    def molecule_particle_index(self):
        """
        The index of this Atom within the the list of particles in the parent ``Molecule``.
        Note that this can be different from ``molecule_atom_index``.

        """
        if self._molecule is None:
            raise ValueError("This Atom does not belong to a Molecule object")
        return self._molecule.particles.index(self)

    # ## From Jeff: Not sure if we actually need this
    # @property
    # def topology_atom_index(self):
    #     """
    #     The index of this Atom within the the list of atoms in ``Topology``.
    #     Note that this can be different from ``particle_index``.
    #
    #     """
    #     if self._topology is None:
    #         raise ValueError('This Atom does not belong to a Topology object')
    #     # TODO: This will be slow; can we cache this and update it only when needed?
    #     #       Deleting atoms/molecules in the Topology would have to invalidate the cached index.
    #     return self._topology.atoms.index(self)

    def __repr__(self):
        # TODO: Also include particle_index and which molecule this atom belongs to?
        return "Atom(name={}, atomic number={})".format(self._name, self._atomic_number)

    def __str__(self):
        # TODO: Also include particle_index and which molecule this atom belongs to?
        return "<Atom name='{}' atomic number='{}'>".format(
            self._name, self._atomic_number
        )


# =============================================================================================
# VirtualSite
# =============================================================================================


class VirtualSite(Particle):
    """
    A particle representing a virtual site whose position is defined in terms of ``Atom`` positions.

    Note that chemical atoms are represented by the ``Atom``.


    .. warning :: This API is experimental and subject to change.

    .. todo::

       * Should a virtual site be able to belong to more than one Topology?
       * Should virtual sites be immutable or mutable?

    """

    def __init__(
        self,
        atoms,
        charge_increments=None,
        epsilon=None,
        sigma=None,
        rmin_half=None,
        name=None,
    ):
        """
        Base class for VirtualSites

        .. todo ::

           * This will need to be generalized for virtual sites to allow out-of-plane sites, which are not simply a linear combination of atomic positions
           * Add checking for allowed virtual site types
           * How do we want users to specify virtual site types?

        Parameters
        ----------
        atoms : list of Atom of shape [N]
            atoms[index] is the corresponding Atom for weights[index]
        charge_increments : list of floats of shape [N], optional, default=None
            The amount of charge to remove from the VirtualSite's atoms and put in the VirtualSite. Indexing in this list should match the ordering in the atoms list. Default is None.
        sigma : float, default=None
            Sigma term for VdW properties of virtual site. Default is None.
        epsilon : float
            Epsilon term for VdW properties of virtual site. Default is None.
        rmin_half : float
            Rmin_half term for VdW properties of virtual site. Default is None.
        name : string or None, default=None
            The name of this virtual site. Default is None.


        virtual_site_type : str
            Virtual site type.
        name : str or None, default=None
            The name of this virtual site. Default is None

"""

        # Ensure we have as many charge_increments as we do atoms
        if not (charge_increments is None):
            if not (len(charge_increments) == len(atoms)):
                raise Exception(
                    "VirtualSite definition must have same number of charge_increments ({}) and atoms({})".format(
                        len(charge_increments), len(atoms)
                    )
                )

        # VdW parameters can either be epsilon+rmin_half or epsilon+sigma, but not both
        if not (epsilon is None):
            if (rmin_half != None) and (sigma != None):
                raise Exception(
                    "VirtualSite constructor given epsilon (value : {}), rmin_half (value : {}), and sigma (value : {}). If epsilon is nonzero, it should receive either rmin_half OR sigma".format(
                        epsilon, rmin_half, sigma
                    )
                )
            if (rmin_half is None) and (sigma is None):
                raise Exception(
                    "VirtualSite constructor given epsilon (value : {}) but not given rmin_half (value : {}) or sigma (value : {})".format(
                        epsilon, rmin_half, sigma
                    )
                )
            if sigma is None:
                # TODO: Save the 6th root of 2 if this starts being slow.
                sigma = (2.0 * rmin_half) / (2.0 ** (1.0 / 6))

        elif epsilon is None:
            if (rmin_half != None) or (sigma != None):
                raise Exception(
                    "VirtualSite constructor given rmin_half (value : {}) or sigma (value : {}), but not epsilon (value : {})".format(
                        rmin_half, sigma, epsilon
                    )
                )

        # Perform type-checking
        for atom in atoms:
            assert isinstance(atom, Atom)
        for atom_index in range(len(atoms) - 1):
            assert atoms[atom_index].molecule is atoms[atom_index + 1].molecule
        assert isinstance(atoms[1].molecule, FrozenMolecule)

        if sigma is None:
            self._sigma = None
        else:
            assert hasattr(sigma, "unit")
            assert unit.angstrom.is_compatible(sigma.unit)
            self._sigma = sigma.in_units_of(unit.angstrom)

        if epsilon is None:
            self._epsilon = None
        else:
            assert hasattr(epsilon, "unit")
            assert (unit.kilojoule_per_mole).is_compatible(epsilon.unit)
            self._epsilon = epsilon.in_units_of(unit.kilojoule_per_mole)

        if charge_increments is None:
            self._charge_increments = None
        else:
            assert hasattr(charge_increments, "unit")
            assert unit.elementary_charges.is_compatible(charge_increments.unit)
            self._charge_increments = charge_increments.in_units_of(
                unit.elementary_charges
            )

        self._atoms = list()
        for atom in atoms:
            atom.add_virtual_site(self)
            self._atoms.append(atom)
        self._molecule = atoms[0].molecule

        self._name = name

        # Subclassing makes _type unnecessary
        # self._type = None
        # TODO: Validate site types against allowed values

        # self._weights = np.array(weights) # make a copy and convert to array internally

    def to_dict(self):
        """Return a dict representation of the virtual site.

"""
        # Each subclass should have its own to_dict
        vsite_dict = OrderedDict()
        vsite_dict["name"] = self._name
        vsite_dict["atoms"] = tuple([i.molecule_atom_index for i in self.atoms])
        vsite_dict["charge_increments"] = quantity_to_string(self._charge_increments)

        vsite_dict["epsilon"] = quantity_to_string(self._epsilon)

        vsite_dict["sigma"] = quantity_to_string(self._sigma)

        return vsite_dict

    @classmethod
    def from_dict(cls, vsite_dict):
        """Create a virtual site from a dict representation.

"""
        # Each subclass needs to have its own from_dict

        # Make a copy of the vsite_dict, where we'll unit-wrap the appropriate values
        vsite_dict_units = deepcopy(vsite_dict)

        # Attach units to epsilon term
        vsite_dict_units["epsilon"] = string_to_quantity(vsite_dict["epsilon"])
        vsite_dict_units["sigma"] = string_to_quantity(vsite_dict["sigma"])
        vsite_dict_units["charge_increments"] = string_to_quantity(
            vsite_dict["charge_increments"]
        )

        return VirtualSite(**vsite_dict_units)

    @property
    def molecule_virtual_site_index(self):
        """
        The index of this VirtualSite within the list of virtual sites within ``Molecule``
        Note that this can be different from ``particle_index``.
        """
        # if self._topology is None:
        #    raise ValueError('This VirtualSite does not belong to a Topology object')
        # TODO: This will be slow; can we cache this and update it only when needed?
        #       Deleting atoms/molecules in the Topology would have to invalidate the cached index.
        return self._molecule.virtual_sites.index(self)

    @property
    def molecule_particle_index(self):
        """
        The index of this VirtualSite within the the list of particles in the parent ``Molecule``.
        Note that this can be different from ``molecule_virtual_site_index``.

        """
        if self._molecule is None:
            raise ValueError("This VirtualSite does not belong to a Molecule object")
        return self._molecule.particles.index(self)

    @property
    def atoms(self):
        """
        Atoms on whose position this VirtualSite depends.
        """
        return self._atoms
        # for atom in self._atoms:
        #    yield atom

    @property
    def charge_increments(self):
        """
        Charges taken from this VirtualSite's atoms and given to the VirtualSite
        """
        return self._charge_increments

    @property
    def epsilon(self):
        """
        The VdW epsilon term of this VirtualSite
        """
        return self._epsilon

    @property
    def sigma(self):
        """
        The VdW sigma term of this VirtualSite
        """
        return self._sigma

    @property
    def rmin_half(self):
        """
        The VdW rmin_half term of this VirtualSite
        """
        rmin = 2.0 ** (1.0 / 6) * self._sigma
        rmin_half = rmin / 2
        return rmin_half

    @property
    def name(self):
        """
        The name of this VirtualSite
        """
        return self._name

    @property
    def type(self):
        """The type of this VirtualSite (returns the class name as string)"""
        return self.__class__.__name__

    def __repr__(self):
        # TODO: Also include particle_index, which molecule this atom belongs to?
        return "VirtualSite(name={}, type={}, atoms={})".format(
            self.name, self.type, self.atoms
        )

    def __str__(self):
        # TODO: Also include particle_index, which molecule this atom belongs to?
        return "<VirtualSite name={} type={} atoms={}>".format(
            self.name, self.type, self.atoms
        )


class BondChargeVirtualSite(VirtualSite):
    """
    A particle representing a "Bond Charge"-type virtual site, in which the location of the charge is specified by the positions of two atoms. This supports placement of a virtual site S along a vector between two specified atoms, e.g. to allow for a sigma hole for halogens or similar contexts. With positive values of the distance, the virtual site lies outside the first indexed atom.

    .. warning :: This API is experimental and subject to change.
    """

    def __init__(
        self,
        atoms,
        distance,
        charge_increments=None,
        weights=None,
        epsilon=None,
        sigma=None,
        rmin_half=None,
        name=None,
    ):
        """
        Create a bond charge-type virtual site, in which the location of the charge is specified by the position of two atoms. This supports placement of a virtual site S along a vector between two specified atoms, e.g. to allow for a sigma hole for halogens or similar contexts. With positive values of the distance, the virtual site lies outside the first indexed atom.

        TODO: One of the examples on https://open-forcefield-toolkit.readthedocs.io/en/topology/smirnoff.html#virtualsites-virtual-sites-for-off-atom-charges has a BondCharge defined with three atoms -- How does that work?

        Parameters
        ----------
        atoms : list of openforcefield.topology.molecule.Atom objects of shape [N]
            The atoms defining the virtual site's position
        distance : float

        weights : list of floats of shape [N] or None, optional, default=None
            weights[index] is the weight of particles[index] contributing to the position of the virtual site. Default is None
        charge_increments : list of floats of shape [N], optional, default=None
            The amount of charge to remove from the VirtualSite's atoms and put in the VirtualSite. Indexing in this list should match the ordering in the atoms list. Default is None.
        epsilon : float
            Epsilon term for VdW properties of virtual site. Default is None.
        sigma : float, default=None
            Sigma term for VdW properties of virtual site. Default is None.
        rmin_half : float
            Rmin_half term for VdW properties of virtual site. Default is None.
        name : string or None, default=None
            The name of this virtual site. Default is None.
        """
        assert hasattr(distance, "unit")
        assert unit.angstrom.is_compatible(distance.unit)

        super().__init__(
            atoms,
            charge_increments=charge_increments,
            epsilon=epsilon,
            sigma=sigma,
            rmin_half=rmin_half,
            name=name,
        )
        self._distance = distance.in_units_of(unit.angstrom)

    def to_dict(self):
        vsite_dict = super().to_dict()
        vsite_dict["distance"] = quantity_to_string(self._distance)

        # type = self.type
        vsite_dict["vsite_type"] = self.type
        # vsite_dict['vsite_type'] = 'BondChargeVirtualSite'
        return vsite_dict

    @classmethod
    def from_dict(cls, vsite_dict):
        base_dict = deepcopy(vsite_dict)
        # Make sure it's the right type of virtual site
        assert vsite_dict["vsite_type"] == "BondChargeVirtualSite"
        base_dict.pop("vsite_type")
        base_dict.pop("distance")
        vsite = super().from_dict(**base_dict)
        vsite._distance = string_to_quantity(vsite_dict["distance"])
        return vsite

    @property
    def distance(self):
        """The distance parameter of the virtual site"""
        return self._distance


class _LonePairVirtualSite(VirtualSite):
    """Private base class for mono/di/trivalent lone pair virtual sites."""

    @classmethod
    def from_dict(cls, vsite_dict):
        base_dict = deepcopy(vsite_dict)

        # Make sure it's the right type of virtual site
        assert vsite_dict["vsite_type"] == cls.__name__
        base_dict.pop("vsite_type")
        base_dict.pop("distance")
        base_dict.pop("out_of_plane_angle")
        base_dict.pop("in_plane_angle")
        vsite = super().from_dict(**base_dict)
        vsite._distance = string_to_quantity(vsite_dict["distance"])
        vsite._in_plane_angle = string_to_quantity(vsite_dict["in_plane_angle"])
        vsite._out_of_plane_angle = string_to_quantity(vsite_dict["out_of_plane_angle"])
        return vsite


class MonovalentLonePairVirtualSite(VirtualSite):
    """
    A particle representing a "Monovalent Lone Pair"-type virtual site, in which the location of the charge is specified by the positions of three atoms. This is originally intended for situations like a carbonyl, and allows placement of a virtual site S at a specified distance d, in_plane_angle, and out_of_plane_angle relative to a central atom and two connected atoms.

    .. warning :: This API is experimental and subject to change.
   """

    def __init__(
        self,
        atoms,
        distance,
        out_of_plane_angle,
        in_plane_angle,
        charge_increments=None,
        weights=None,
        epsilon=None,
        sigma=None,
        rmin_half=None,
        name=None,
    ):
        """
        Create a bond charge-type virtual site, in which the location of the charge is specified by the position of three atoms.

        TODO : Do "weights" have any meaning here?

        Parameters
        ----------
        atoms : list of three openforcefield.topology.molecule.Atom objects
            The three atoms defining the virtual site's position
        distance : float

        out_of_plane_angle : float

        in_plane_angle : float

        epsilon : float
            Epsilon term for VdW properties of virtual site. Default is None.
        sigma : float, default=None
            Sigma term for VdW properties of virtual site. Default is None.
        rmin_half : float
            Rmin_half term for VdW properties of virtual site. Default is None.
        name : string or None, default=None
            The name of this virtual site. Default is None.


        """
        # assert isinstance(distance, unit.Quantity)
        # TODO: Check for proper number of atoms
        assert hasattr(distance, "unit")
        assert unit.angstrom.is_compatible(distance.unit)
        assert hasattr(in_plane_angle, "unit")
        assert unit.degree.is_compatible(in_plane_angle.unit)
        assert hasattr(out_of_plane_angle, "unit")
        assert unit.degree.is_compatible(out_of_plane_angle.unit)

        assert len(atoms) == 3
        super().__init__(
            atoms,
            charge_increments=charge_increments,
            epsilon=epsilon,
            sigma=sigma,
            rmin_half=rmin_half,
            name=name,
        )
        self._distance = distance.in_units_of(unit.angstrom)
        self._out_of_plane_angle = out_of_plane_angle.in_units_of(unit.degree)
        self._in_plane_angle = in_plane_angle.in_units_of(unit.degree)

    def to_dict(self):
        vsite_dict = super().to_dict()
        vsite_dict["distance"] = quantity_to_string(self._distance)
        vsite_dict["out_of_plane_angle"] = quantity_to_string(self._out_of_plane_angle)
        vsite_dict["in_plane_angle"] = quantity_to_string(self._in_plane_angle)
        # vsite_dict['vsite_type'] = self.type.fget()
        vsite_dict["vsite_type"] = self.type
        # vsite_dict['vsite_type'] = 'MonovalentLonePairVirtualSite'
        return vsite_dict

    @classmethod
    def from_dict(cls, vsite_dict):
        """
        Construct a new MonovalentLonePairVirtualSite from an serialized dictionary representation.

        Parameters
        ----------
        vsite_dict : dict
            The VirtualSite to deserialize.

        Returns
        -------
        The newly created MonovalentLonePairVirtualSite

        """
        # The function is overridden only to have a custom docstring.
        return super().from_dict(vsite_dict)

    @property
    def distance(self):
        """The distance parameter of the virtual site"""
        return self._distance

    @property
    def in_plane_angle(self):
        """The in_plane_angle parameter of the virtual site"""
        return self._in_plane_angle

    @property
    def out_of_plane_angle(self):
        """The out_of_plane_angle parameter of the virtual site"""
        return self._out_of_plane_angle


class DivalentLonePairVirtualSite(VirtualSite):
    """
    A particle representing a "Divalent Lone Pair"-type virtual site, in which the location of the charge is specified by the positions of three atoms. This is suitable for cases like four-point and five-point water models as well as pyrimidine; a charge site S lies a specified distance d from the central atom among three atoms along the bisector of the angle between the atoms (if out_of_plane_angle is zero) or out of the plane by the specified angle (if out_of_plane_angle is nonzero) with its projection along the bisector. For positive values of the distance d the virtual site lies outside the 2-1-3 angle and for negative values it lies inside.

    .. warning :: This API is experimental and subject to change.
    """

    def __init__(
        self,
        atoms,
        distance,
        out_of_plane_angle,
        in_plane_angle,
        charge_increments=None,
        weights=None,
        epsilon=None,
        sigma=None,
        rmin_half=None,
        name=None,
    ):
        """
        Create a divalent lone pair-type virtual site, in which the location of the charge is specified by the position of three atoms.

        TODO : Do "weights" have any meaning here?

        Parameters
        ----------
        atoms : list of 3 openforcefield.topology.molecule.Atom objects
            The three atoms defining the virtual site's position
        distance : float

        out_of_plane_angle : float

        in_plane_angle : float

        epsilon : float
            Epsilon term for VdW properties of virtual site. Default is None.
        sigma : float, default=None
            Sigma term for VdW properties of virtual site. Default is None.
        rmin_half : float
            Rmin_half term for VdW properties of virtual site. Default is None.
        name : string or None, default=None
            The name of this virtual site. Default is None.
        """
        # assert isinstance(distance, unit.Quantity)
        assert hasattr(distance, "unit")
        assert unit.angstrom.is_compatible(distance.unit)
        assert hasattr(in_plane_angle, "unit")
        assert unit.degree.is_compatible(in_plane_angle.unit)
        assert hasattr(out_of_plane_angle, "unit")
        assert unit.degree.is_compatible(out_of_plane_angle.unit)
        assert len(atoms) == 3
        super().__init__(
            atoms,
            charge_increments=charge_increments,
            epsilon=epsilon,
            sigma=sigma,
            rmin_half=rmin_half,
            name=name,
        )
        self._distance = distance.in_units_of(unit.angstrom)
        self._out_of_plane_angle = out_of_plane_angle.in_units_of(unit.degree)
        self._in_plane_angle = in_plane_angle.in_units_of(unit.degree)

    def to_dict(self):
        vsite_dict = super().to_dict()
        vsite_dict["distance"] = quantity_to_string(self._distance)
        vsite_dict["out_of_plane_angle"] = quantity_to_string(self._out_of_plane_angle)
        vsite_dict["in_plane_angle"] = quantity_to_string(self._in_plane_angle)
        vsite_dict["vsite_type"] = self.type
        return vsite_dict

    @classmethod
    def from_dict(cls, vsite_dict):
        """
        Construct a new DivalentLonePairVirtualSite from an serialized dictionary representation.

        Parameters
        ----------
        vsite_dict : dict
            The VirtualSite to deserialize.

        Returns
        -------
        The newly created DivalentLonePairVirtualSite

        """
        # The function is overridden only to have a custom docstring.
        return super().from_dict(vsite_dict)

    @property
    def distance(self):
        """The distance parameter of the virtual site"""
        return self._distance

    @property
    def in_plane_angle(self):
        """The in_plane_angle parameter of the virtual site"""
        return self._in_plane_angle

    @property
    def out_of_plane_angle(self):
        """The out_of_plane_angle parameter of the virtual site"""
        return self._out_of_plane_angle


class TrivalentLonePairVirtualSite(VirtualSite):
    """
    A particle representing a "Trivalent Lone Pair"-type virtual site, in which the location of the charge is specified by the positions of four atoms. This is suitable for planar or tetrahedral nitrogen lone pairs; a charge site S lies above the central atom (e.g. nitrogen a distance d along the vector perpendicular to the plane of the three connected atoms (2,3,4). With positive values of d the site lies above the nitrogen and with negative values it lies below the nitrogen.

    .. warning :: This API is experimental and subject to change.
    """

    def __init__(
        self,
        atoms,
        distance,
        out_of_plane_angle,
        in_plane_angle,
        charge_increments=None,
        weights=None,
        epsilon=None,
        sigma=None,
        rmin_half=None,
        name=None,
    ):
        """
        Create a trivalent lone pair-type virtual site, in which the location of the charge is specified by the position of four atoms.

        TODO : Do "weights" have any meaning here?

        Parameters
        ----------
        atoms : list of 4 openforcefield.topology.molecule.Atom objects
            The three atoms defining the virtual site's position
        distance : float

        out_of_plane_angle : float

        in_plane_angle : float

        epsilon : float
            Epsilon term for VdW properties of virtual site. Default is None.
        sigma : float, default=None
            Sigma term for VdW properties of virtual site. Default is None.
        rmin_half : float
            Rmin_half term for VdW properties of virtual site. Default is None.
        name : string or None, default=None
            The name of this virtual site. Default is None.

        """
        assert len(atoms) == 4
        assert hasattr(distance, "unit")
        assert unit.angstrom.is_compatible(distance.unit)
        assert hasattr(in_plane_angle, "unit")
        assert unit.degree.is_compatible(in_plane_angle.unit)
        assert hasattr(out_of_plane_angle, "unit")
        assert unit.degree.is_compatible(out_of_plane_angle.unit)

        super().__init__(
            atoms,
            charge_increments=charge_increments,
            epsilon=epsilon,
            sigma=sigma,
            rmin_half=rmin_half,
            name=name,
        )
        self._distance = distance.in_units_of(unit.angstrom)
        self._out_of_plane_angle = out_of_plane_angle.in_units_of(unit.degree)
        self._in_plane_angle = in_plane_angle.in_units_of(unit.degree)

    def to_dict(self):
        vsite_dict = super().to_dict()
        vsite_dict["distance"] = quantity_to_string(self._distance)
        vsite_dict["out_of_plane_angle"] = quantity_to_string(self._out_of_plane_angle)
        vsite_dict["in_plane_angle"] = quantity_to_string(self._in_plane_angle)
        vsite_dict["vsite_type"] = self.type
        return vsite_dict

    @classmethod
    def from_dict(cls, vsite_dict):
        """
        Construct a new TrivalentPairVirtualSite from an serialized dictionary representation.

        Parameters
        ----------
        vsite_dict : dict
            The VirtualSite to deserialize.


        Returns
        -------
        The newly created TrivalentLonePairVirtualSite

        """
        # The function is overridden only to have a custom docstring.
        return super().from_dict(vsite_dict)

    @property
    def distance(self):
        """The distance parameter of the virtual site"""
        return self._distance

    @property
    def in_plane_angle(self):
        """The in_plane_angle parameter of the virtual site"""
        return self._in_plane_angle

    @property
    def out_of_plane_angle(self):
        """The out_of_plane_angle parameter of the virtual site"""
        return self._out_of_plane_angle


# =============================================================================================
# Bond Stereochemistry
# =============================================================================================

# class BondStereochemistry(Serializable):
# """
# Bond stereochemistry representation
# """
# def __init__(self, stereo_type, neighbor1, neighbor2):
#    """
#
#    Parameters
#    ----------
#    stereo_type
#    neighbor1
#    neighbor2
#    """
#    assert isinstance(neighbor1, Atom)
#    assert isinstance(neighbor2, Atom)
#    # Use stereo_type @setter to check stereo type is a permitted value
#    self.stereo_type = stereo_type
#    self._neighbor1 = neighbor1
#    self._neighbor2 = neighbor2

# def to_dict(self):
#    bs_dict = OrderedDict()
#    bs_dict['stereo_type'] = self._stereo_type
#    bs_dict['neighbor1_index'] = self._neighbor1.molecule_atom_index
#    bs_dict['neighbor2_index'] = self._neighbor2.molecule_atom_index
#    return bs_dict

# classmethod
# def from_dict(cls, molecule, bs_dict):
#    neighbor1 = molecule.atoms[bs_dict['neighbor1_index']]
#    neighbor2 = molecule.atoms[bs_dict['neighbor2_index']]
#    return cls.__init__(bs_dict['stereo_type'], neighbor1, neighbor2)

# @property
# def stereo_type(self):
#    return self._stereo_type

# @stereo_type.setter
# def stereo_type(self, value):
#    assert (value == 'CIS') or (value == 'TRANS') or (value is None)
#    self._stereo_type = value

# @property
# def neighbor1(self):
#    return self._neighbor1

# @property
# def neighbor2(self):
#    return self._neighbor2

# @property
# def neighbors(self):
#    return (self._neighbor1, self._neighbor2)

# =============================================================================================
# Bond
# =============================================================================================


class Bond(Serializable):
    """
    Chemical bond representation.

    .. warning :: This API is experimental and subject to change.

    .. todo :: Allow bonds to have associated properties.

    Attributes
    ----------
    atom1, atom2 : openforcefield.topology.Atom
        Atoms involved in the bond
    bondtype : int
        Discrete bond type representation for the Open Forcefield aromaticity model
        TODO: Do we want to pin ourselves to a single standard aromaticity model?
    type : str
        String based bond type
    order : int
        Integral bond order
    fractional_bond_order : float, optional
        Fractional bond order, or None.


    .. warning :: This API is experimental and subject to change.
    """

    def __init__(
        self,
        atom1,
        atom2,
        bond_order,
        is_aromatic,
        fractional_bond_order=None,
        stereochemistry=None,
    ):
        """
        Create a new chemical bond.

        """
        assert type(atom1) == Atom
        assert type(atom2) == Atom
        assert atom1.molecule is atom2.molecule
        assert isinstance(atom1.molecule, FrozenMolecule)
        self._molecule = atom1.molecule

        self._atom1 = atom1
        self._atom2 = atom2

        atom1.add_bond(self)
        atom2.add_bond(self)
        # TODO: Check bondtype and fractional_bond_order are valid?
        # TODO: Dative bonds
        # self._type = bondtype
        self._fractional_bond_order = fractional_bond_order
        self._bond_order = bond_order
        self._is_aromatic = is_aromatic
        self._stereochemistry = stereochemistry

    def to_dict(self):
        """
        Return a dict representation of the bond.

        """
        bond_dict = OrderedDict()
        bond_dict["atom1"] = self.atom1.molecule_atom_index
        bond_dict["atom2"] = self.atom2.molecule_atom_index
        bond_dict["bond_order"] = self._bond_order
        bond_dict["is_aromatic"] = self._is_aromatic
        bond_dict["stereochemistry"] = self._stereochemistry
        bond_dict["fractional_bond_order"] = self._fractional_bond_order
        return bond_dict

    @classmethod
    def from_dict(cls, molecule, d):
        """Create a Bond from a dict representation."""
        # TODO
        d["molecule"] = molecule
        d["atom1"] = molecule.atoms[d["atom1"]]
        d["atom2"] = molecule.atoms[d["atom2"]]
        return cls(*d)

    @property
    def atom1(self):
        return self._atom1

    @property
    def atom2(self):
        return self._atom2

    @property
    def atom1_index(self):
        return self.molecule.atoms.index(self._atom1)

    @property
    def atom2_index(self):
        return self.molecule.atoms.index(self._atom2)

    @property
    def atoms(self):
        return (self._atom1, self._atom2)

    @property
    def bond_order(self):
        return self._bond_order

    @bond_order.setter
    def bond_order(self, value):
        self._bond_order = value

    @property
    def fractional_bond_order(self):
        return self._fractional_bond_order

    @fractional_bond_order.setter
    def fractional_bond_order(self, value):
        self._fractional_bond_order = value

    @property
    def stereochemistry(self):
        return self._stereochemistry

    @property
    def is_aromatic(self):
        return self._is_aromatic

    @property
    def molecule(self):
        return self._molecule

    @molecule.setter
    def molecule(self, value):
        """
        Sets the Bond's parent molecule. Can not be changed after assignment
        """
        assert self._molecule is None
        self._molecule = value

    @property
    def molecule_bond_index(self):
        """
        The index of this Bond within the the list of bonds in ``Molecules``.

        """
        if self._molecule is None:
            raise ValueError("This Atom does not belong to a Molecule object")
        return self._molecule.bonds.index(self)

    def __repr__(self):
        return f"Bond(atom1 index={self.atom1_index}, atom2 index={self.atom2_index})"

    def __str__(self):
        return (
            f"<Bond atom1 index='{self.atom1_index}', atom2 index='{self.atom2_index}'>"
        )


# =============================================================================================
# Molecule
# =============================================================================================

# TODO: How do we automatically trigger invalidation of cached properties if an ``Atom``, ``Bond``, or ``VirtualSite`` is modified,
#       rather than added/deleted via the API? The simplest resolution is simply to make them immutable.


class FrozenMolecule(Serializable):
    """
    Immutable chemical representation of a molecule, such as a small molecule or biopolymer.

    .. todo :: What other API calls would be useful for supporting biopolymers as small molecules? Perhaps iterating over chains and residues?

    Examples
    --------

    Create a molecule from a sdf file

    >>> from openforcefield.utils import get_data_file_path
    >>> sdf_filepath = get_data_file_path('molecules/ethanol.sdf')
    >>> molecule = FrozenMolecule.from_file(sdf_filepath)

    Convert to OpenEye OEMol object

    >>> oemol = molecule.to_openeye()

    Create a molecule from an OpenEye molecule

    >>> molecule = FrozenMolecule.from_openeye(oemol)

    Convert to RDKit Mol object

    >>> rdmol = molecule.to_rdkit()

    Create a molecule from an RDKit molecule

    >>> molecule = FrozenMolecule.from_rdkit(rdmol)

    Create a molecule from IUPAC name (requires the OpenEye toolkit)

    >>> molecule = FrozenMolecule.from_iupac('imatinib')

    Create a molecule from SMILES

    >>> molecule = FrozenMolecule.from_smiles('Cc1ccccc1')

    .. warning :: This API is experimental and subject to change.


    """

    def __init__(
        self,
        other=None,
        file_format=None,
        toolkit_registry=GLOBAL_TOOLKIT_REGISTRY,
        allow_undefined_stereo=False,
    ):
        """
        Create a new FrozenMolecule object

        .. todo ::

           * If a filename or file-like object is specified but the file contains more than one molecule, what is the proper behavior?
           Read just the first molecule, or raise an exception if more than one molecule is found?

           * Should we also support SMILES strings or IUPAC names for ``other``?

        Parameters
        ----------
        other : optional, default=None
            If specified, attempt to construct a copy of the Molecule from the specified object.
            This can be any one of the following:

            * a :class:`Molecule` object
            * a file that can be used to construct a :class:`Molecule` object
            * an ``openeye.oechem.OEMol``
            * an ``rdkit.Chem.rdchem.Mol``
            * a serialized :class:`Molecule` object
        file_format : str, optional, default=None
            If providing a file-like object, you must specify the format
            of the data. If providing a file, the file format will attempt
            to be guessed from the suffix.
        toolkit_registry : a :class:`ToolkitRegistry` or :class:`ToolkitWrapper` object, optional, default=GLOBAL_TOOLKIT_REGISTRY
            :class:`ToolkitRegistry` or :class:`ToolkitWrapper` to use for I/O operations
        allow_undefined_stereo : bool, default=False
            If loaded from a file and ``False``, raises an exception if
            undefined stereochemistry is detected during the molecule's
            construction.

        Examples
        --------

        Create an empty molecule:

        >>> empty_molecule = FrozenMolecule()

        Create a molecule from a file that can be used to construct a molecule,
        using either a filename or file-like object:

        >>> from openforcefield.utils import get_data_file_path
        >>> sdf_filepath = get_data_file_path('molecules/ethanol.sdf')
        >>> molecule = FrozenMolecule(sdf_filepath)
        >>> molecule = FrozenMolecule(open(sdf_filepath, 'r'), file_format='sdf')

        >>> import gzip
        >>> mol2_gz_filepath = get_data_file_path('molecules/toluene.mol2.gz')
        >>> molecule = FrozenMolecule(gzip.GzipFile(mol2_gz_filepath, 'r'), file_format='mol2')

        Create a molecule from another molecule:

        >>> molecule_copy = FrozenMolecule(molecule)

        Convert to OpenEye OEMol object

        >>> oemol = molecule.to_openeye()

        Create a molecule from an OpenEye molecule:

        >>> molecule = FrozenMolecule(oemol)

        Convert to RDKit Mol object

        >>> rdmol = molecule.to_rdkit()

        Create a molecule from an RDKit molecule:

        >>> molecule = FrozenMolecule(rdmol)

        Create a molecule from a serialized molecule object:

        >>> serialized_molecule = molecule.__getstate__()
        >>> molecule_copy = Molecule(serialized_molecule)

        """

        self._cached_smiles = None

        # Figure out if toolkit_registry is a whole registry, or just a single wrapper
        if isinstance(toolkit_registry, ToolkitRegistry):
            pass
        elif isinstance(toolkit_registry, ToolkitWrapper):
            toolkit = toolkit_registry
            toolkit_registry = ToolkitRegistry(toolkit_precedence=[])
            toolkit_registry.add_toolkit(toolkit)
        else:
            raise InvalidToolkitRegistryError(
                "'toolkit_registry' must be either a ToolkitRegistry or a ToolkitWrapper"
            )

        if other is None:
            self._initialize()
        else:
            loaded = False
            # Start a list of the ValueErrors the following logic encounters, so we can print it out
            # if there turned out to be no way to load this input
            value_errors = list()

            if isinstance(other, openforcefield.topology.FrozenMolecule) and not (
                loaded
            ):
                self._copy_initializer(other)
                loaded = True
            if isinstance(other, openforcefield.topology.Molecule) and not (loaded):
                # TODO: This will need to be updated once FrozenMolecules and Molecules are significantly different
                self._copy_initializer(other)
                loaded = True
            if isinstance(other, OrderedDict) and not (loaded):
                self.__setstate__(other)
                loaded = True

            # Check through the toolkit registry to find a compatible wrapper for loading
            if not loaded:
                try:
                    # Each ToolkitWrapper may provide a from_object method, which turns some particular type(s)
                    # of object into OFFMols. For example, RDKitToolkitWrapper's from_object method will
                    # return an OFFMol if provided with an RDMol, or raise a ValueError if it is provided
                    # an OEMol (or anything else). This makes the assumption that any non-ValueError errors raised
                    # by the toolkit _really are_ bad and should be raised immediately, which may be a bad assumption.
                    result = toolkit_registry.call(
                        "from_object",
                        other,
                        allow_undefined_stereo=allow_undefined_stereo,
                        raise_exception_types=[UndefinedStereochemistryError],
                    )
                # NotImplementedError should never be raised... Only from_file and from_file_obj are provided
                # in the base ToolkitWrapper class and require overwriting, so from_object should be excluded
                # except NotImplementedError as e:
                #    raise e
                # The toolkit registry will aggregate all errors except UndefinedStereochemistryErrors into a single
                # ValueError, which we should catch and and store that here.
                except ValueError as e:
                    value_errors.append(e)
                else:
                    self._copy_initializer(result)
                    loaded = True
            # TODO: Make this compatible with file-like objects (I couldn't figure out how to make an oemolistream
            # from a fileIO object)
            if (isinstance(other, str) or hasattr(other, "read")) and not (loaded):
                try:
                    mol = Molecule.from_file(
                        other,
                        file_format=file_format,
                        toolkit_registry=toolkit_registry,
                        allow_undefined_stereo=allow_undefined_stereo,
                    )  # returns a list only if multiple molecules are found
                    if type(mol) == list:
                        raise ValueError(
                            "Specified file or file-like object must contain exactly one molecule"
                        )
                except ValueError as e:
                    value_errors.append(e)
                else:
                    self._copy_initializer(mol)
                    loaded = True

            # If none of the above methods worked, raise a ValueError summarizing the
            # errors from the different loading attempts

            if not (loaded):
                msg = "Cannot construct openforcefield.topology.Molecule from {}\n".format(
                    other
                )
                for value_error in value_errors:
                    msg += str(value_error)
                raise ValueError(msg)

    @property
    def has_unique_atom_names(self):
        """True if the molecule has unique atom names, False otherwise."""
        unique_atom_names = set([atom.name for atom in self.atoms])
        if len(unique_atom_names) < self.n_atoms:
            return False
        return True

    def generate_unique_atom_names(self):
        """
        Generate unique atom names using element name and number of times that element has occurred
        e.g. 'C1', 'H1', 'O1', 'C2', ...

        """
        from collections import defaultdict

        element_counts = defaultdict(int)
        for atom in self.atoms:
            symbol = atom.element.symbol
            element_counts[symbol] += 1
            atom.name = symbol + str(element_counts[symbol])

    def _validate(self):
        """
        Validate the molecule, ensuring it has unique atom names

        """
        if not self.has_unique_atom_names:
            self.generate_unique_atom_names()

    def strip_atom_stereochemistry(
        self, smarts, toolkit_registry=GLOBAL_TOOLKIT_REGISTRY
    ):
        """Delete stereochemistry information for certain atoms, if it is present.
        This method can be used to "normalize" molecules imported from different cheminformatics
        toolkits, which differ in which atom centers are considered stereogenic.

        Parameters
        ----------
        smarts: str or ChemicalEnvironment
            Tagged SMARTS with a single atom with index 1. Any matches for this atom will have any assigned
            stereocheistry information removed.
        toolkit_registry : a :class:`ToolkitRegistry` or :class:`ToolkitWrapper` object, optional, default=GLOBAL_TOOLKIT_REGISTRY
            :class:`ToolkitRegistry` or :class:`ToolkitWrapper` to use for I/O operations

        """
        from openforcefield.typing.chemistry.environment import AtomChemicalEnvironment

        chem_env = AtomChemicalEnvironment(smarts)
        matches = self.chemical_environment_matches(
            chem_env, toolkit_registry=toolkit_registry
        )

        for match in set(matches):
            atom_idx = match[0]
            self.atoms[atom_idx].stereochemistry = None

    ####################################################################################################
    # Safe serialization
    ####################################################################################################

    def to_dict(self):
        """
        Return a dictionary representation of the molecule.

        .. todo ::

           * Document the representation standard.
           * How do we do version control with this standard?

        Returns
        -------
        molecule_dict : OrderedDict
            A dictionary representation of the molecule.

        """
        molecule_dict = OrderedDict()
        molecule_dict["name"] = self._name
        ## From Jeff: If we go the properties-as-dict route, then _properties should, at
        ## the top level, be a dict. Should we go through recursively and ensure all values are dicts too?
        molecule_dict["atoms"] = [atom.to_dict() for atom in self._atoms]
        molecule_dict["virtual_sites"] = [
            vsite.to_dict() for vsite in self._virtual_sites
        ]
        molecule_dict["bonds"] = [bond.to_dict() for bond in self._bonds]
        # TODO: Charges
        # TODO: Properties
        # From Jeff: We could have the onerous requirement that all "properties" have to_dict() functions.
        # Or we could restrict properties to simple stuff (ints, strings, floats, and the like)
        # Or pickle anything unusual
        # Or not allow user-defined properties at all (just use our internal _cached_properties)
        # molecule_dict['properties'] = dict([(key, value._to_dict()) for key.value in self._properties])
        # TODO: Assuming "simple stuff" properties right now, figure out a better standard
        molecule_dict["properties"] = self._properties
        if hasattr(self, "_cached_properties"):
            molecule_dict["cached_properties"] = self._cached_properties
        # TODO: Conformers
        if self._conformers is None:
            molecule_dict["conformers"] = None
        else:
            molecule_dict["conformers"] = []
            molecule_dict[
                "conformers_unit"
            ] = "angstrom"  # Have this defined as a class variable?
            for conf in self._conformers:
                conf_unitless = conf / unit.angstrom
                conf_serialized, conf_shape = serialize_numpy((conf_unitless))
                molecule_dict["conformers"].append(conf_serialized)
        if self._partial_charges is None:
            molecule_dict["partial_charges"] = None
            molecule_dict["partial_charges_unit"] = None

        else:
            charges_unitless = self._partial_charges / unit.elementary_charge
            charges_serialized, charges_shape = serialize_numpy(charges_unitless)
            molecule_dict["partial_charges"] = charges_serialized
            molecule_dict["partial_charges_unit"] = "elementary_charge"

        return molecule_dict

    def __hash__(self):
        """
        Returns a hash of this molecule. Used when checking molecule uniqueness in Topology creation.

        Returns
        -------
        string
        """
        return hash(self.to_smiles())

    @classmethod
    def from_dict(cls, molecule_dict):
        """
        Create a new Molecule from a dictionary representation

        Parameters
        ----------
        molecule_dict : OrderedDict
            A dictionary representation of the molecule.

        Returns
        -------
        molecule : Molecule
            A Molecule created from the dictionary representation

        """
        # This implementation is a compromise to let this remain as a classmethod
        mol = cls()
        mol._initialize_from_dict(molecule_dict)
        return mol

    def _initialize_from_dict(self, molecule_dict):
        """
        Initialize this Molecule from a dictionary representation

        Parameters
        ----------
        molecule_dict : OrderedDict
            A dictionary representation of the molecule.
        """
        # TODO: Provide useful exception messages if there are any failures

        self._initialize()
        self.name = molecule_dict["name"]
        for atom_dict in molecule_dict["atoms"]:
            self._add_atom(**atom_dict)

        # Handle virtual site unit reattachment and molecule tagging
        for vsite_dict in molecule_dict["virtual_sites"]:
            vsite_dict_units = deepcopy(vsite_dict)

            # Attach units to epsilon term
            vsite_dict_units["epsilon"] = string_to_quantity(vsite_dict["epsilon"])
            vsite_dict_units["sigma"] = string_to_quantity(vsite_dict["sigma"])
            vsite_dict_units["charge_increments"] = string_to_quantity(
                vsite_dict["charge_increments"]
            )

            # Call the correct molecule._add_X_virtual_site function, based on the stated type
            if vsite_dict_units["vsite_type"] == "BondChargeVirtualSite":
                del vsite_dict_units["vsite_type"]
                vsite_dict_units["distance"] = string_to_quantity(
                    vsite_dict["distance"]
                )
                self._add_bond_charge_virtual_site(**vsite_dict_units)

            elif vsite_dict_units["vsite_type"] == "MonovalentLonePairVirtualSite":
                del vsite_dict_units["vsite_type"]
                vsite_dict_units["distance"] = string_to_quantity(
                    vsite_dict["distance"]
                )
                vsite_dict_units["in_plane_angle"] = string_to_quantity(
                    vsite_dict["in_plane_angle"]
                )
                vsite_dict_units["out_of_plane_angle"] = string_to_quantity(
                    vsite_dict["out_of_plane_angle"]
                )
                self._add_monovalent_lone_pair_virtual_site(**vsite_dict_units)

            elif vsite_dict_units["vsite_type"] == "DivalentLonePairVirtualSite":
                del vsite_dict_units["vsite_type"]
                vsite_dict_units["distance"] = string_to_quantity(
                    vsite_dict["distance"]
                )
                vsite_dict_units["in_plane_angle"] = string_to_quantity(
                    vsite_dict["in_plane_angle"]
                )
                vsite_dict_units["out_of_plane_angle"] = string_to_quantity(
                    vsite_dict["out_of_plane_angle"]
                )
                self._add_divalent_lone_pair_virtual_site(**vsite_dict_units)

            elif vsite_dict_units["vsite_type"] == "TrivalentLonePairVirtualSite":
                del vsite_dict_units["vsite_type"]
                vsite_dict_units["distance"] = string_to_quantity(
                    vsite_dict["distance"]
                )
                vsite_dict_units["in_plane_angle"] = string_to_quantity(
                    vsite_dict["in_plane_angle"]
                )
                vsite_dict_units["out_of_plane_angle"] = string_to_quantity(
                    vsite_dict["out_of_plane_angle"]
                )
                self._add_trivalent_lone_pair_virtual_site(**vsite_dict_units)

            else:
                raise Exception(
                    "Vsite type {} not recognized".format(vsite_dict["vsite_type"])
                )

        for bond_dict in molecule_dict["bonds"]:
            bond_dict["atom1"] = int(bond_dict["atom1"])
            bond_dict["atom2"] = int(bond_dict["atom2"])
            self._add_bond(**bond_dict)

        if molecule_dict["partial_charges"] is None:
            self._partial_charges = None
        else:
            charges_shape = (self.n_atoms,)
            partial_charges_unitless = deserialize_numpy(
                molecule_dict["partial_charges"], charges_shape
            )
            pc_unit = getattr(unit, molecule_dict["partial_charges_unit"])
            partial_charges = unit.Quantity(partial_charges_unitless, pc_unit)
            self._partial_charges = partial_charges

        if molecule_dict["conformers"] is None:
            self._conformers = None
        else:
            self._conformers = list()
            for ser_conf in molecule_dict["conformers"]:
                # TODO: Update to use string_to_quantity
                conformers_shape = (self.n_atoms, 3)
                conformer_unitless = deserialize_numpy(ser_conf, conformers_shape)
                c_unit = getattr(unit, molecule_dict["conformers_unit"])
                conformer = unit.Quantity(conformer_unitless, c_unit)
                self._conformers.append(conformer)

        self._properties = molecule_dict["properties"]

    def __repr__(self):
        """Return the SMILES of this molecule"""
        return "Molecule with name '{}' and SMILES '{}'".format(
            self.name, self.to_smiles()
        )

    def __getstate__(self):
        return self.to_dict()

    def __setstate__(self, state):
        return self._initialize_from_dict(state)

    def _initialize(self):
        """
        Clear the contents of the current molecule.
        """
        self._name = ""
        self._atoms = list()
        self._virtual_sites = list()
        self._bonds = list()  # List of bonds between Atom objects
        self._properties = {}  # Attached properties to be preserved
        # self._cached_properties = None # Cached properties (such as partial charges) can be recomputed as needed
        self._partial_charges = None
        self._conformers = None  # Optional conformers

    def _copy_initializer(self, other):
        """
        Copy contents of the specified molecule

        .. todo :: Should this be a ``@staticmethod`` where we have an explicit copy constructor?

        Parameters
        ----------
        other : optional
            Overwrite the state of this FrozenMolecule with the specified FrozenMolecule object.
            A deep copy is made.

        """
        # assert isinstance(other, type(self)), "can only copy instances of {}".format(type(self))
        other_dict = other.to_dict()
        self._initialize_from_dict(other_dict)

    def __eq__(self, other):
        """Test two molecules for equality to see if they are the chemical species, but do not check other annotated properties.

        .. note ::

           Note that this method simply tests whether two molecules are identical chemical species using equivalence of their canonical isomeric SMILES.
           No effort is made to ensure that the atoms are in the same order or that any annotated properties are preserved.

        """
        # updated to use the new isomorphic checking method, with full matching
        # TODO the doc string did not match the previous function what matching should this method do?
        return Molecule.are_isomorphic(self, other, return_atom_map=False)[0]

    def to_smiles(
        self,
        isomeric=True,
        explicit_hydrogens=True,
        mapped=False,
        toolkit_registry=GLOBAL_TOOLKIT_REGISTRY,
    ):
        """
        Return a canonical isomeric SMILES representation of the current molecule.
        A partially mapped smiles can also be generated for atoms of interest by supplying an `atom_map` to the
        properties dictionary.

        .. note :: RDKit and OpenEye versions will not necessarily return the same representation.

        Parameters
        ----------
        isomeric: bool optional, default= True
            return an isomeric smiles
        explicit_hydrogens: bool optional, default=True
            return a smiles string containing all hydrogens explicitly
        mapped: bool optional, default=False
            return a explicit hydrogen mapped smiles, the atoms to be mapped can be controlled by supplying an
            atom map into the properties dictionary. If no mapping is passed all atoms will be mapped in order, else
            an atom map dictionary from the current atom index to the map id should be supplied with no duplicates.
            The map ids (values) should start from 0 or 1.
        toolkit_registry : openforcefield.utils.toolkits.ToolkitRegistry or openforcefield.utils.toolkits.ToolkitWrapper, optional, default=None
            :class:`ToolkitRegistry` or :class:`ToolkitWrapper` to use for SMILES conversion

        Returns
        -------
        smiles : str
            Canonical isomeric explicit-hydrogen SMILES

        Examples
        --------

        >>> from openforcefield.utils import get_data_file_path
        >>> sdf_filepath = get_data_file_path('molecules/ethanol.sdf')
        >>> molecule = Molecule(sdf_filepath)
        >>> smiles = molecule.to_smiles()

        """
        # Initialize cached_smiles dict for this molecule if none exists
        if self._cached_smiles is None:
            self._cached_smiles = {}

        # Figure out which toolkit should be used to create the SMILES
        if isinstance(toolkit_registry, ToolkitRegistry):
            to_smiles_method = toolkit_registry.resolve("to_smiles")
        elif isinstance(toolkit_registry, ToolkitWrapper):
            to_smiles_method = toolkit_registry.to_smiles
        else:
<<<<<<< HEAD
            raise InvalidToolkitRegistryError(
=======
            raise Exception(
>>>>>>> 1e113fed
                "Invalid toolkit_registry passed to to_smiles. Expected ToolkitRegistry or ToolkitWrapper. Got  {}".format(
                    type(toolkit_registry)
                )
            )

        # Get a string representation of the function containing the toolkit name so we can check
        # if a SMILES was already cached for this molecule. This will return, for example
        # "RDKitToolkitWrapper.to_smiles"
        smiles_hash = (
            to_smiles_method.__qualname__
            + str(isomeric)
            + str(explicit_hydrogens)
            + str(mapped)
        )
        smiles_hash += str(self._properties.get("atom_map", None))
        # Check to see if a SMILES for this molecule was already cached using this method
        if smiles_hash in self._cached_smiles:
            return self._cached_smiles[smiles_hash]
        else:
            smiles = to_smiles_method(self, isomeric, explicit_hydrogens, mapped)
            self._cached_smiles[smiles_hash] = smiles
            return smiles

    @staticmethod
    def from_inchi(
        inchi, allow_undefined_stereo=False, toolkit_registry=GLOBAL_TOOLKIT_REGISTRY
    ):
        """
        Construct a Molecule from a InChI representation

        Parameters
        ----------
        inchi : str
            The InChI representation of the molecule.

        allow_undefined_stereo : bool, default=False
            Whether to accept InChI with undefined stereochemistry. If False,
            an exception will be raised if a InChI with undefined stereochemistry
            is passed into this function.

        toolkit_registry : openforcefield.utils.toolkits.ToolRegistry or openforcefield.utils.toolkits.ToolkitWrapper, optional, default=None
            :class:`ToolkitRegistry` or :class:`ToolkitWrapper` to use for InChI-to-molecule conversion


        Returns
        -------
        molecule : openforcefield.topology.Molecule

        Examples
        --------
        make cis-1,2-Dichloroethene
        >>> molecule = Molecule.from_inchi('InChI=1S/C2H2Cl2/c3-1-2-4/h1-2H/b2-1-')
        """

        if isinstance(toolkit_registry, ToolkitRegistry):
            molecule = toolkit_registry.call(
                "from_inchi", inchi, allow_undefined_stereo=allow_undefined_stereo
            )
        elif isinstance(toolkit_registry, ToolkitWrapper):
            toolkit = toolkit_registry
            molecule = toolkit.from_inchi(
                inchi, allow_undefined_stereo=allow_undefined_stereo
            )
        else:
<<<<<<< HEAD
            raise InvalidToolkitRegistryError(
=======
            raise Exception(
>>>>>>> 1e113fed
                "Invalid toolkit_registry passed to from_inchi. Expected ToolkitRegistry or ToolkitWrapper. Got  {}".format(
                    type(toolkit_registry)
                )
            )

        return molecule

    def to_inchi(self, fixed_hydrogens=False, toolkit_registry=GLOBAL_TOOLKIT_REGISTRY):
        """
        Create an InChI string for the molecule using the requested toolkit backend.
        InChI is a standardised representation that does not capture tautomers unless specified using the fixed hydrogen
        layer.

        For information on InChi see here https://iupac.org/who-we-are/divisions/division-details/inchi/

        Parameters
        ----------
        fixed_hydrogens: bool, default=False
            If a fixed hydrogen layer should be added to the InChI, if `True` this will produce a non standard specific
            InChI string of the molecule.

        toolkit_registry : openforcefield.utils.toolkits.ToolRegistry or openforcefield.utils.toolkits.ToolkitWrapper, optional, default=None
            :class:`ToolkitRegistry` or :class:`ToolkitWrapper` to use for molecule-to-InChI conversion

        Returns
        --------
        inchi: str
            The InChI string of the molecule.

        Raises
        -------
        InvalidToolkitRegistryError
             If an invalid object is passed as the toolkit_registry parameter
        """

        if isinstance(toolkit_registry, ToolkitRegistry):
            inchi = toolkit_registry.call(
                "to_inchi", self, fixed_hydrogens=fixed_hydrogens
            )
        elif isinstance(toolkit_registry, ToolkitWrapper):
            toolkit = toolkit_registry
            inchi = toolkit.to_inchi(self, fixed_hydrogens=fixed_hydrogens)
        else:
<<<<<<< HEAD
            raise InvalidToolkitRegistryError(
=======
            raise InvalidToolkitError(
>>>>>>> 1e113fed
                "Invalid toolkit_registry passed to to_inchi. Expected ToolkitRegistry or ToolkitWrapper. Got  {}".format(
                    type(toolkit_registry)
                )
            )

        return inchi

    def to_inchikey(
        self, fixed_hydrogens=False, toolkit_registry=GLOBAL_TOOLKIT_REGISTRY
    ):
        """
        Create an InChIKey for the molecule using the requested toolkit backend.
        InChIKey is a standardised representation that does not capture tautomers unless specified using the fixed hydrogen
        layer.

        For information on InChi see here https://iupac.org/who-we-are/divisions/division-details/inchi/

        Parameters
        ----------
        fixed_hydrogens: bool, default=False
            If a fixed hydrogen layer should be added to the InChI, if `True` this will produce a non standard specific
            InChI string of the molecule.

        toolkit_registry : openforcefield.utils.toolkits.ToolRegistry or openforcefield.utils.toolkits.ToolkitWrapper, optional, default=None
            :class:`ToolkitRegistry` or :class:`ToolkitWrapper` to use for molecule-to-InChIKey conversion

        Returns
        --------
        inchi_key: str
            The InChIKey representation of the molecule.

        Raises
        -------
        InvalidToolkitRegistryError
             If an invalid object is passed as the toolkit_registry parameter
        """

        if isinstance(toolkit_registry, ToolkitRegistry):
            inchi_key = toolkit_registry.call(
                "to_inchikey", self, fixed_hydrogens=fixed_hydrogens
            )
        elif isinstance(toolkit_registry, ToolkitWrapper):
            toolkit = toolkit_registry
            inchi_key = toolkit.to_inchikey(self, fixed_hydrogens=fixed_hydrogens)
        else:
<<<<<<< HEAD
            raise InvalidToolkitRegistryError(
=======
            raise InvalidToolkitError(
>>>>>>> 1e113fed
                "Invalid toolkit_registry passed to to_inchikey. Expected ToolkitRegistry or ToolkitWrapper. Got  {}".format(
                    type(toolkit_registry)
                )
            )

        return inchi_key

    @staticmethod
    def from_smiles(
        smiles,
        hydrogens_are_explicit=False,
        toolkit_registry=GLOBAL_TOOLKIT_REGISTRY,
        allow_undefined_stereo=False,
    ):
        """
        Construct a Molecule from a SMILES representation

        Parameters
        ----------
        smiles : str
            The SMILES representation of the molecule.
        hydrogens_are_explicit : bool, default = False
            If False, the cheminformatics toolkit will perform hydrogen addition
        toolkit_registry : openforcefield.utils.toolkits.ToolkitRegistry or openforcefield.utils.toolkits.ToolkitWrapper, optional, default=None
            :class:`ToolkitRegistry` or :class:`ToolkitWrapper` to use for SMILES-to-molecule conversion
        allow_undefined_stereo : bool, default=False
            Whether to accept SMILES with undefined stereochemistry. If False,
            an exception will be raised if a SMILES with undefined stereochemistry
            is passed into this function.

        Returns
        -------
        molecule : openforcefield.topology.Molecule

        Examples
        --------

        >>> molecule = Molecule.from_smiles('Cc1ccccc1')

        """
        if isinstance(toolkit_registry, ToolkitRegistry):
            molecule = toolkit_registry.call(
                "from_smiles",
                smiles,
                hydrogens_are_explicit=hydrogens_are_explicit,
                allow_undefined_stereo=allow_undefined_stereo,
            )
        elif isinstance(toolkit_registry, ToolkitWrapper):
            toolkit = toolkit_registry
            molecule = toolkit.from_smiles(
                smiles,
                hydrogens_are_explicit=hydrogens_are_explicit,
                allow_undefined_stereo=allow_undefined_stereo,
            )
        else:
<<<<<<< HEAD
            raise InvalidToolkitRegistryError(
=======
            raise Exception(
>>>>>>> 1e113fed
                "Invalid toolkit_registry passed to from_smiles. Expected ToolkitRegistry or ToolkitWrapper. Got  {}".format(
                    type(toolkit_registry)
                )
            )

        return molecule

    @staticmethod
    def are_isomorphic(
        mol1,
        mol2,
        return_atom_map=False,
        aromatic_matching=True,
        formal_charge_matching=True,
        bond_order_matching=True,
        atom_stereochemistry_matching=True,
        bond_stereochemistry_matching=True,
        strip_pyrimidal_n_atom_stereo=True,
        toolkit_registry=GLOBAL_TOOLKIT_REGISTRY,
    ):
        """
        Determines whether the two molecules are isomorphic by comparing their graph representations and the chosen
        node/edge attributes. Minimally connections and atomic_number are checked.

        If nx.Graphs() are given they must at least have atomic_number attributes on nodes.
        other optional attributes for nodes are: is_aromatic, formal_charge and stereochemistry.
        optional attributes for edges are: is_aromatic, bond_order and stereochemistry.

        .. warning :: This API is experimental and subject to change.

        Parameters
        ----------
        mol1 : an openforcefield.topology.molecule.FrozenMolecule or TopologyMolecule or nx.Graph()
        mol2 : an openforcefield.topology.molecule.FrozenMolecule or TopologyMolecule or nx.Graph()
            The molecule to test for isomorphism.

        return_atom_map: bool, default=False, optional
            will return an optional dict containing the atomic mapping.

        aromatic_matching: bool, default=True, optional
            compare the aromatic attributes of bonds and atoms.

        formal_charge_matching: bool, default=True, optional
            compare the formal charges attributes of the atoms.

        bond_order_matching: bool, deafult=True, optional
            compare the bond order on attributes of the bonds.

        atom_stereochemistry_matching : bool, default=True, optional
            If ``False``, atoms' stereochemistry is ignored for the
            purpose of determining equality.

        bond_stereochemistry_matching : bool, default=True, optional
            If ``False``, bonds' stereochemistry is ignored for the
            purpose of determining equality.

        strip_pyrimidal_n_atom_stereo: bool, default=True, optional
            If ``True``, any stereochemistry defined around pyrimidal
            nitrogen stereocenters will be disregarded in the isomorphism
            check.

        toolkit_registry : openforcefield.utils.toolkits.ToolkitRegistry or openforcefield.utils.toolkits.ToolkitWrapper, optional, default=None
            :class:`ToolkitRegistry` or :class:`ToolkitWrapper` to use for
            removing stereochemistry from pyrimidal nitrogens.

        Returns
        -------
        molecules_are_isomorphic : bool

        atom_map : default=None, Optional,
            [Dict[int,int]] ordered by mol1 indexing {mol1_index: mol2_index}
            If molecules are not isomorphic given input arguments, will return None instead of dict.
        """

        # Do a quick hill formula check first
        if Molecule.to_hill_formula(mol1) != Molecule.to_hill_formula(mol2):
            return False, None

        # Build the user defined matching functions
        def node_match_func(x, y):
            # always match by atleast atomic number
            is_equal = x["atomic_number"] == y["atomic_number"]
            if aromatic_matching:
                is_equal &= x["is_aromatic"] == y["is_aromatic"]
            if formal_charge_matching:
                is_equal &= x["formal_charge"] == y["formal_charge"]
            if atom_stereochemistry_matching:
                is_equal &= x["stereochemistry"] == y["stereochemistry"]
            return is_equal

        # check if we want to do any bond matching if not the function is None
        if aromatic_matching or bond_order_matching or bond_stereochemistry_matching:

            def edge_match_func(x, y):
                # We don't need to check the exact bond order (which is 1 or 2)
                # if the bond is aromatic. This way we avoid missing a match only
                # if the alternate bond orders 1 and 2 are assigned differently.
                if aromatic_matching and bond_order_matching:
                    is_equal = (x["is_aromatic"] == y["is_aromatic"]) or (
                        x["bond_order"] == y["bond_order"]
                    )
                elif aromatic_matching:
                    is_equal = x["is_aromatic"] == y["is_aromatic"]
                elif bond_order_matching:
                    is_equal = x["bond_order"] == y["bond_order"]
                else:
                    is_equal = None
                if bond_stereochemistry_matching:
                    if is_equal is None:
                        is_equal = x["stereochemistry"] == y["stereochemistry"]
                    else:
                        is_equal &= x["stereochemistry"] == y["stereochemistry"]

                return is_equal

        else:
            edge_match_func = None

        # Here we should work out what data type we have, also deal with lists?
        def to_networkx(data):
            """For the given data type, return the networkx graph"""
            from openforcefield.topology import TopologyMolecule

            if strip_pyrimidal_n_atom_stereo:
                SMARTS = "[N+0X3:1](-[*])(-[*])(-[*])"

            if isinstance(data, FrozenMolecule):
                # Molecule class instance
                if strip_pyrimidal_n_atom_stereo:
                    # Make a copy of the molecule so we don't modify the original
                    data = deepcopy(data)
                    data.strip_atom_stereochemistry(
                        SMARTS, toolkit_registry=toolkit_registry
                    )
                return data.to_networkx()
            elif isinstance(data, TopologyMolecule):
                # TopologyMolecule class instance
                if strip_pyrimidal_n_atom_stereo:
                    # Make a copy of the molecule so we don't modify the original
                    ref_mol = deepcopy(data.reference_molecule)
                    ref_mol.strip_atom_stereochemistry(
                        SMARTS, toolkit_registry=toolkit_registry
                    )
                return ref_mol.to_networkx()
            elif isinstance(data, nx.Graph):
                return data

            else:
                raise NotImplementedError(
                    f"The input type {type(data)} is not supported,"
                    f"please supply an openforcefield.topology.molecule.Molecule,"
                    f"openforcefield.topology.topology.TopologyMolecule or networkx "
                    f"representation of the molecule."
                )

        mol1_netx = to_networkx(mol1)
        mol2_netx = to_networkx(mol2)
        GM = GraphMatcher(
            mol1_netx, mol2_netx, node_match=node_match_func, edge_match=edge_match_func
        )
        isomorphic = GM.is_isomorphic()

        if isomorphic and return_atom_map:
            topology_atom_map = GM.mapping

            # reorder the mapping by keys
            sorted_mapping = {}
            for key in sorted(topology_atom_map.keys()):
                sorted_mapping[key] = topology_atom_map[key]

            return isomorphic, sorted_mapping

        else:
            return isomorphic, None

    def is_isomorphic_with(self, other, **kwargs):
        """
        Check if the molecule is isomorphic with the other molecule which can be an openforcefield.topology.Molecule,
        or TopologyMolecule or nx.Graph(). Full matching is done using the options described bellow.

        .. warning :: This API is experimental and subject to change.

        Parameters
        ----------
        other: openforcefield.topology.Molecule or TopologyMolecule or nx.Graph()

        return_atom_map: bool, default=False, optional
            will return an optional dict containing the atomic mapping.

        aromatic_matching: bool, default=True, optional
        compare the aromatic attributes of bonds and atoms.

        formal_charge_matching: bool, default=True, optional
        compare the formal charges attributes of the atoms.

        bond_order_matching: bool, deafult=True, optional
        compare the bond order on attributes of the bonds.

        atom_stereochemistry_matching : bool, default=True, optional
            If ``False``, atoms' stereochemistry is ignored for the
            purpose of determining equality.

        bond_stereochemistry_matching : bool, default=True, optional
            If ``False``, bonds' stereochemistry is ignored for the
            purpose of determining equality.

        strip_pyrimidal_n_atom_stereo: bool, default=True, optional
            If ``True``, any stereochemistry defined around pyrimidal
            nitrogen stereocenters will be disregarded in the isomorphism
            check.

        toolkit_registry : openforcefield.utils.toolkits.ToolkitRegistry or openforcefield.utils.toolkits.ToolkitWrapper, optional, default=None
            :class:`ToolkitRegistry` or :class:`ToolkitWrapper` to use for
            removing stereochemistry from pyrimidal nitrogens.

        Returns
        -------
        isomorphic : bool
        """

        return Molecule.are_isomorphic(
            self,
            other,
            return_atom_map=False,
            aromatic_matching=kwargs.get("aromatic_matching", True),
            formal_charge_matching=kwargs.get("formal_charge_matching", True),
            bond_order_matching=kwargs.get("bond_order_matching", True),
            atom_stereochemistry_matching=kwargs.get(
                "atom_stereochemistry_matching", True
            ),
            bond_stereochemistry_matching=kwargs.get(
                "bond_stereochemistry_matching", True
            ),
            strip_pyrimidal_n_atom_stereo=kwargs.get(
                "strip_pyrimidal_n_atom_stereo", True
            ),
            toolkit_registry=kwargs.get("toolkit_registry", GLOBAL_TOOLKIT_REGISTRY),
        )[0]

    def generate_conformers(
        self,
        toolkit_registry=GLOBAL_TOOLKIT_REGISTRY,
        n_conformers=10,
        rms_cutoff=None,
        clear_existing=True,
    ):
        """
        Generate conformers for this molecule using an underlying toolkit. If n_conformers=0, no toolkit wrapper
        will be called. If n_conformers=0 and clear_existing=True, molecule.conformers will be set to None.

        Parameters
        ----------
        toolkit_registry : openforcefield.utils.toolkits.ToolkitRegistry or openforcefield.utils.toolkits.ToolkitWrapper, optional, default=None
            :class:`ToolkitRegistry` or :class:`ToolkitWrapper` to use for SMILES-to-molecule conversion
        n_conformers : int, default=1
            The maximum number of conformers to produce
        rms_cutoff : simtk.Quantity-wrapped float, in units of distance, optional, default=None
            The minimum RMS value at which two conformers are considered redundant and one is deleted. Precise
            implementation of this cutoff may be toolkit-dependent. If None, the cutoff is set to be the default value
            for each ToolkitWrapper (generally 1 Angstrom).
        clear_existing : bool, default=True
            Whether to overwrite existing conformers for the molecule

        Examples
        --------

        >>> molecule = Molecule.from_smiles('CCCCCC')
        >>> molecule.generate_conformers()

        Raises
        ------
        InvalidToolkitRegistryError
            If an invalid object is passed as the toolkit_registry parameter

        """
        # If no conformers are requested, do not call to a ToolkitWrapper at all
        if n_conformers == 0:
            if clear_existing:
                self._conformers = None
            return

        if isinstance(toolkit_registry, ToolkitRegistry):
            return toolkit_registry.call(
                "generate_conformers",
                self,
                n_conformers=n_conformers,
                rms_cutoff=rms_cutoff,
                clear_existing=clear_existing,
            )
        elif isinstance(toolkit_registry, ToolkitWrapper):
            toolkit = toolkit_registry
            return toolkit.generate_conformers(
                self,
                n_conformers=n_conformers,
                rms_cutoff=rms_cutoff,
                clear_existing=clear_existing,
            )
        else:
<<<<<<< HEAD
            raise InvalidToolkitRegistryError(
=======
            raise InvalidToolkitError(
>>>>>>> 1e113fed
                "Invalid toolkit_registry passed to generate_conformers. Expected ToolkitRegistry or ToolkitWrapper. Got  {}".format(
                    type(toolkit_registry)
                )
            )

    def compute_partial_charges_am1bcc(
        self,
        use_conformers=None,
        strict_n_conformers=False,
        toolkit_registry=GLOBAL_TOOLKIT_REGISTRY,
    ):
        """
        Calculate partial atomic charges for this molecule using AM1-BCC run by an underlying toolkit
        and assign them to this molecule's partial_charges attribute.

        Parameters
        ----------
        strict_n_conformers : bool, default=False
            Whether to raise an exception if an invalid number of conformers is provided for the given charge method.
            If this is False and an invalid number of conformers is found, a warning will be raised.
        use_conformers : iterable of simtk.unit.Quantity-wrapped numpy arrays, each with shape (n_atoms, 3) and dimension of distance. Optional, default=None
            Coordinates to use for partial charge calculation.
            If None, an appropriate number of conformers for the given charge method will be generated.
        toolkit_registry : openforcefield.utils.toolkits.ToolkitRegistry or openforcefield.utils.toolkits.ToolkitWrapper, optional, default=None
            :class:`ToolkitRegistry` or :class:`ToolkitWrapper` to use for the calculation

        Examples
        --------

        >>> molecule = Molecule.from_smiles('CCCCCC')
        >>> molecule.generate_conformers()
        >>> molecule.compute_partial_charges_am1bcc()

        Raises
        ------
        InvalidToolkitRegistryError
            If an invalid object is passed as the toolkit_registry parameter

        """
        self.assign_partial_charges(
            partial_charge_method="am1bcc",
            use_conformers=use_conformers,
            strict_n_conformers=strict_n_conformers,
            toolkit_registry=toolkit_registry,
        )

    def assign_partial_charges(
        self,
        partial_charge_method,
        strict_n_conformers=False,
        use_conformers=None,
        toolkit_registry=GLOBAL_TOOLKIT_REGISTRY,
    ):
        """
        Calculate partial atomic charges for this molecule using an underlying toolkit, and assign
        the new values to the partial_charges attribute.

        Parameters
        ----------
        partial_charge_method : string
            The partial charge calculation method to use for partial charge calculation.
        strict_n_conformers : bool, default=False
            Whether to raise an exception if an invalid number of conformers is provided for the given charge method.
            If this is False and an invalid number of conformers is found, a warning will be raised.
        use_conformers : iterable of simtk.unit.Quantity-wrapped numpy arrays, each with shape (n_atoms, 3) and dimension of distance. Optional, default=None
            Coordinates to use for partial charge calculation. If None, an appropriate number of conformers will be generated.
        toolkit_registry : openforcefield.utils.toolkits.ToolkitRegistry or openforcefield.utils.toolkits.ToolkitWrapper, optional, default=None
            :class:`ToolkitRegistry` or :class:`ToolkitWrapper` to use for the calculation.

        Examples
        --------

        >>> molecule = Molecule.from_smiles('CCCCCC')
        >>> molecule.assign_partial_charges('am1-mulliken')

        Raises
        ------
        InvalidToolkitRegistryError
            If an invalid object is passed as the toolkit_registry parameter

        """
        if isinstance(toolkit_registry, ToolkitRegistry):
            # We may need to try several toolkitwrappers to find one
            # that supports the desired partial charge method, so we
            # tell the ToolkitRegistry to continue trying ToolkitWrappers
            # if one raises an error (raise_exception_types=[])
            toolkit_registry.call(
                "assign_partial_charges",
                self,
                partial_charge_method=partial_charge_method,
                use_conformers=use_conformers,
                strict_n_conformers=strict_n_conformers,
                raise_exception_types=[],
            )
        elif isinstance(toolkit_registry, ToolkitWrapper):
            toolkit = toolkit_registry
            toolkit.assign_partial_charges(
                self,
                partial_charge_method=partial_charge_method,
                use_conformers=use_conformers,
                strict_n_conformers=strict_n_conformers,
            )
        else:
<<<<<<< HEAD
            raise InvalidToolkitRegistryError(
=======
            raise InvalidToolkitError(
>>>>>>> 1e113fed
                f"Invalid toolkit_registry passed to assign_partial_charges."
                f"Expected ToolkitRegistry or ToolkitWrapper. Got  {type(toolkit_registry)}"
            )

    def assign_fractional_bond_orders(
        self,
        bond_order_model=None,
        toolkit_registry=GLOBAL_TOOLKIT_REGISTRY,
        use_conformers=None,
    ):
        """
        Update and store list of bond orders this molecule. Bond orders are stored on each
        bond, in the `bond.fractional_bond_order` attribute.

        .. warning :: This API is experimental and subject to change.

        Parameters
        ----------
        toolkit_registry : openforcefield.utils.toolkits.ToolkitRegistry or openforcefield.utils.toolkits.ToolkitWrapper, optional, default=None
            :class:`ToolkitRegistry` or :class:`ToolkitWrapper` to use for SMILES-to-molecule conversion
        bond_order_model : string, optional. Default=None
            The bond order model to use for fractional bond order calculation. If None, "am1-wiberg" will be used.
        use_conformers : iterable of simtk.unit.Quantity(np.array) with shape (n_atoms, 3) and dimension of distance, optional, default=None
            The conformers to use for fractional bond order calculation. If None, an appropriate number
            of conformers will be generated by an available ToolkitWrapper.

        Examples
        --------

        >>> molecule = Molecule.from_smiles('CCCCCC')
        >>> molecule.assign_fractional_bond_orders()

        Raises
        ------
        InvalidToolkitRegistryError
            If an invalid object is passed as the toolkit_registry parameter

        """
        if isinstance(toolkit_registry, ToolkitRegistry):
            return toolkit_registry.call(
                "assign_fractional_bond_orders",
                self,
                bond_order_model=bond_order_model,
                use_conformers=use_conformers,
            )
        elif isinstance(toolkit_registry, ToolkitWrapper):
            toolkit = toolkit_registry
            return toolkit.assign_fractional_bond_orders(
                self, bond_order_model=bond_order_model, use_conformers=use_conformers
            )
        else:
<<<<<<< HEAD
            raise InvalidToolkitRegistryError(
=======
            raise Exception(
>>>>>>> 1e113fed
                f"Invalid toolkit_registry passed to assign_fractional_bond_orders. "
                f"Expected ToolkitRegistry or ToolkitWrapper. Got {type(toolkit_registry)}."
            )

    def _invalidate_cached_properties(self):
        """
        Indicate that the chemical entity has been altered.
        """
        # if hasattr(self, '_cached_properties'):
        #    delattr(self, '_cached_properties')
        self._conformers = None
        self._partial_charges = None
        self._propers = None
        self._impropers = None

        self._cached_smiles = None
        # TODO: Clear fractional bond orders

    def to_networkx(self):
        """Generate a NetworkX undirected graph from the Molecule.

        Nodes are Atoms labeled with particle indices and atomic elements (via the ``element`` node atrribute).
        Edges denote chemical bonds between Atoms.
        Virtual sites are not included, since they lack a concept of chemical connectivity.

        .. todo ::

           * Do we need a ``from_networkx()`` method? If so, what would the Graph be required to provide?
           * Should edges be labeled with discrete bond types in some aromaticity model?
           * Should edges be labeled with fractional bond order if a method is specified?
           * Should we add other per-atom and per-bond properties (e.g. partial charges) if present?
           * Can this encode bond/atom chirality?


        Returns
        -------
        graph : networkx.Graph
            The resulting graph, with nodes (atoms) labeled with atom indices, elements, stereochemistry and aromaticity
            flags and bonds with two atom indices, bond order, stereochemistry, and aromaticity flags

        Examples
        --------
        Retrieve the bond graph for imatinib (OpenEye toolkit required)

        >>> molecule = Molecule.from_iupac('imatinib')
        >>> nxgraph = molecule.to_networkx()

        """
        import networkx as nx

        G = nx.Graph()
        for atom in self.atoms:
            G.add_node(
                atom.molecule_atom_index,
                atomic_number=atom.atomic_number,
                is_aromatic=atom.is_aromatic,
                stereochemistry=atom.stereochemistry,
                formal_charge=atom.formal_charge,
            )
            # G.add_node(atom.molecule_atom_index, attr_dict={'atomic_number': atom.atomic_number})
        for bond in self.bonds:
            G.add_edge(
                bond.atom1_index,
                bond.atom2_index,
                bond_order=bond.bond_order,
                is_aromatic=bond.is_aromatic,
                stereochemistry=bond.stereochemistry,
            )
            # G.add_edge(bond.atom1_index, bond.atom2_index, attr_dict={'order':bond.bond_order})

        return G

    def find_rotatable_bonds(
        self, ignore_functional_groups=None, toolkit_registry=GLOBAL_TOOLKIT_REGISTRY
    ):
        """
        Find all bonds classed as rotatable ignoring any matched to the ``ignore_functional_groups`` list.

        Parameters
        ----------
        ignore_functional_groups: optional, List[str], default=None,
            A list of bond SMARTS patterns to be ignored when finding rotatable bonds.

        toolkit_registry: openforcefield.utils.toolkits.ToolkitRegistry or openforcefield.utils.toolkits.ToolkitWrapper, optional, default=None
            :class:`ToolkitRegistry` or :class:`ToolkitWrapper` to use for SMARTS matching

        Returns
        -------
        bonds: List[openforcefield.topology.molecule.Bond]
            The list of openforcefield.topology.molecule.Bond instances which are rotatable.
        """

        # general rotatable bond smarts taken from RDKit
        # https://github.com/rdkit/rdkit/blob/1bf6ef3d65f5c7b06b56862b3fb9116a3839b229/rdkit/Chem/Lipinski.py#L47%3E
        rotatable_bond_smarts = "[!$(*#*)&!D1:1]-&!@[!$(*#*)&!D1:2]"

        # get all of the general matches
        general_matches = self.chemical_environment_matches(
            query=rotatable_bond_smarts, toolkit_registry=toolkit_registry
        )

        # this will give all forwards and backwards matches, so condense them down with this function
        def condense_matches(matches):
            condensed_matches = set()
            for m in matches:
                condensed_matches.add(tuple(sorted(m)))
            return condensed_matches

        general_bonds = condense_matches(general_matches)

        # now refine the list using the ignore groups
        if ignore_functional_groups is not None:
            matches_to_ignore = set()

            # make ignore_functional_groups an iterable object
            if isinstance(ignore_functional_groups, str):
                ignore_functional_groups = [ignore_functional_groups]
            else:
                try:
                    iter(ignore_functional_groups)
                except TypeError:
                    ignore_functional_groups = [ignore_functional_groups]

            # find the functional groups to remove
            for functional_group in ignore_functional_groups:
                # note I run the searches through this function so they have to be SMIRKS?
                ignore_matches = self.chemical_environment_matches(
                    query=functional_group, toolkit_registry=toolkit_registry
                )
                ignore_matches = condense_matches(ignore_matches)
                # add the new matches to the matches to ignore
                matches_to_ignore.update(ignore_matches)

            # now remove all the matches
            for match in matches_to_ignore:
                try:
                    general_bonds.remove(match)
                # if the key is not in the list, the ignore pattern was not valid
                except KeyError:
                    continue

        # gather a list of bond instances to return
        rotatable_bonds = [self.get_bond_between(*bond) for bond in general_bonds]
        return rotatable_bonds

    def _add_atom(
        self, atomic_number, formal_charge, is_aromatic, stereochemistry=None, name=None
    ):
        """
        Add an atom

        Parameters
        ----------
        atomic_number : int
            Atomic number of the atom
        formal_charge : int
            Formal charge of the atom
        is_aromatic : bool
            If True, atom is aromatic; if False, not aromatic
        stereochemistry : str, optional, default=None
            Either 'R' or 'S' for specified stereochemistry, or None if stereochemistry is irrelevant
        name : str, optional, default=None
            An optional name for the atom

        Returns
        -------
        index : int
            The index of the atom in the molecule

        Examples
        --------

        Define a methane molecule

        >>> molecule = Molecule()
        >>> molecule.name = 'methane'
        >>> C = molecule.add_atom(6, 0, False)
        >>> H1 = molecule.add_atom(1, 0, False)
        >>> H2 = molecule.add_atom(1, 0, False)
        >>> H3 = molecule.add_atom(1, 0, False)
        >>> H4 = molecule.add_atom(1, 0, False)
        >>> bond_idx = molecule.add_bond(C, H1, False, 1)
        >>> bond_idx = molecule.add_bond(C, H2, False, 1)
        >>> bond_idx = molecule.add_bond(C, H3, False, 1)
        >>> bond_idx = molecule.add_bond(C, H4, False, 1)

        """
        # Create an atom
        atom = Atom(
            atomic_number,
            formal_charge,
            is_aromatic,
            stereochemistry=stereochemistry,
            name=name,
            molecule=self,
        )
        self._atoms.append(atom)
        # self._particles.append(atom)
        self._invalidate_cached_properties()
        return self._atoms.index(atom)

    def _add_bond_charge_virtual_site(self, atoms, distance, **kwargs):
        """
        Create a bond charge-type virtual site, in which the location of the charge is specified by the position of two
        atoms. This supports placement of a virtual site S along a vector between two specified atoms, e.g. to allow
        for a sigma hole for halogens or similar contexts. With positive values of the distance, the virtual site lies
        outside the first indexed atom.

        Parameters
        ----------
        atoms : list of openforcefield.topology.molecule.Atom objects of shape [N]
            The atoms defining the virtual site's position
        distance : float

        weights : list of floats of shape [N] or None, optional, default=None
            weights[index] is the weight of particles[index] contributing to the position of the virtual site. Default
            is None
        charge_increments : list of floats of shape [N], optional, default=None
            The amount of charge to remove from the VirtualSite's atoms and put in the VirtualSite. Indexing in this
            list should match the ordering in the atoms list. Default is None.
        epsilon : float
            Epsilon term for VdW properties of virtual site. Default is None.
        sigma : float, default=None
            Sigma term for VdW properties of virtual site. Default is None.
        rmin_half : float
            Rmin_half term for VdW properties of virtual site. Default is None.
        name : string or None, default=None
            The name of this virtual site. Default is None.

        Returns
        -------
        index : int
            The index of the newly-added virtual site in the molecule
        """
        # Check if function was passed list of atoms or atom indices
        if all([isinstance(atom, int) for atom in atoms]):
            atom_list = [self.atoms[atom_index] for atom_index in atoms]
        elif all([isinstance(atom, Atom) for atom in atoms]):
            atom_list = atoms
        else:
            raise Exception(
                "Invalid inputs to molecule._add_bond_charge_virtual_site."
                " Expected ints or Atoms. Received types {} ".format(
                    [type(i) for i in atoms]
                )
            )
        # TODO: Check to make sure bond does not already exist
        vsite = BondChargeVirtualSite(atom_list, distance, **kwargs)
        self._virtual_sites.append(vsite)
        self._invalidate_cached_properties()
        return self._virtual_sites.index(vsite)

    def _add_monovalent_lone_pair_virtual_site(
        self, atoms, distance, out_of_plane_angle, in_plane_angle, **kwargs
    ):
        """
        Create a bond charge-type virtual site, in which the location of the charge is specified by the position of
        three atoms.

        TODO : Do "weights" have any meaning here?

        Parameters
        ----------
        atoms : list of three openforcefield.topology.molecule.Atom objects
            The three atoms defining the virtual site's position
        distance : float

        out_of_plane_angle : float

        in_plane_angle : float

        epsilon : float
            Epsilon term for VdW properties of virtual site. Default is None.
        sigma : float, default=None
            Sigma term for VdW properties of virtual site. Default is None.
        rmin_half : float
            Rmin_half term for VdW properties of virtual site. Default is None.
        name : string or None, default=None
            The name of this virtual site. Default is None.

        Returns
        -------
        index : int
            The index of the newly-added virtual site in the molecule
        """
        # Check if function was passed list of atoms or atom indices
        if all([isinstance(atom, int) for atom in atoms]):
            atom_list = [self.atoms[atom_index] for atom_index in atoms]
        elif all([isinstance(atom, Atom) for atom in atoms]):
            atom_list = atoms
        else:
            raise Exception(
                "Invalid inputs to molecule._add_monovalent_lone_pair_virtual_site. Expected ints or Atoms."
                " Received types {} ".format([type(i) for i in atoms])
            )
        # TODO: Check to make sure bond does not already exist
        vsite = MonovalentLonePairVirtualSite(
            atom_list, distance, out_of_plane_angle, in_plane_angle, **kwargs
        )
        self._virtual_sites.append(vsite)
        self._invalidate_cached_properties()
        return self._virtual_sites.index(vsite)

    def _add_divalent_lone_pair_virtual_site(
        self, atoms, distance, out_of_plane_angle, in_plane_angle, **kwargs
    ):
        """
        Create a divalent lone pair-type virtual site, in which the location of the charge is specified by the position
        of three atoms.

        TODO : Do "weights" have any meaning here?

        Parameters
        ----------
        atoms : list of 3 openforcefield.topology.molecule.Atom objects
            The three atoms defining the virtual site's position
        distance : float

        out_of_plane_angle : float

        in_plane_angle : float

        epsilon : float
            Epsilon term for VdW properties of virtual site. Default is None.
        sigma : float, default=None
            Sigma term for VdW properties of virtual site. Default is None.
        rmin_half : float
            Rmin_half term for VdW properties of virtual site. Default is None.
        name : string or None, default=None
            The name of this virtual site. Default is None.

        Returns
        -------
        index : int
            The index of the newly-added virtual site in the molecule
        """
        # Check if function was passed list of atoms or atom indices
        if all([isinstance(atom, int) for atom in atoms]):
            atom_list = [self.atoms[atom_index] for atom_index in atoms]
        elif all([isinstance(atom, Atom) for atom in atoms]):
            atom_list = atoms
        else:
            raise Exception(
                "Invalid inputs to molecule._add_divalent_lone_pair_virtual_site. Expected ints or Atoms. "
                "Received types {} ".format([type(i) for i in atoms])
            )
        # TODO: Check to make sure bond does not already exist
        vsite = DivalentLonePairVirtualSite(
            atom_list, distance, out_of_plane_angle, in_plane_angle, **kwargs
        )
        self._virtual_sites.append(vsite)
        self._invalidate_cached_properties()
        return self._virtual_sites.index(vsite)

    def _add_trivalent_lone_pair_virtual_site(
        self, atoms, distance, out_of_plane_angle, in_plane_angle, **kwargs
    ):
        """
        Create a trivalent lone pair-type virtual site, in which the location of the charge is specified by the position
         of four atoms.

        TODO : Do "weights" have any meaning here?

        Parameters
        ----------
        atoms : list of 4 openforcefield.topology.molecule.Atom objects or atom indices
            The three atoms defining the virtual site's position
        distance : float

        out_of_plane_angle : float

        in_plane_angle : float

        epsilon : float
            Epsilon term for VdW properties of virtual site. Default is None.
        sigma : float, default=None
            Sigma term for VdW properties of virtual site. Default is None.
        rmin_half : float
            Rmin_half term for VdW properties of virtual site. Default is None.
        name : string or None, default=None
            The name of this virtual site. Default is None.
        """
        # Check if function was passed list of atoms or atom indices
        if all([isinstance(atom, int) for atom in atoms]):
            atom_list = [self.atoms[atom_index] for atom_index in atoms]
        elif all([isinstance(atom, Atom) for atom in atoms]):
            atom_list = atoms
        else:
            raise Exception(
                "Invalid inputs to molecule._add_trivalent_lone_pair_virtual_site. Expected ints or Atoms. Received types {} ".format(
                    [type(i) for i in atoms]
                )
            )
        vsite = TrivalentLonePairVirtualSite(
            atom_list, distance, out_of_plane_angle, in_plane_angle, **kwargs
        )
        self._virtual_sites.append(vsite)
        self._invalidate_cached_properties()
        return self._virtual_sites.index(vsite)

    def _add_bond(
        self,
        atom1,
        atom2,
        bond_order,
        is_aromatic,
        stereochemistry=None,
        fractional_bond_order=None,
    ):
        """
        Add a bond between two specified atom indices

        Parameters
        ----------
        atom1 : int or openforcefield.topology.molecule.Atom
            Index of first atom or first atom
        atom2_index : int or openforcefield.topology.molecule.Atom
            Index of second atom or second atom
        bond_order : int
            Integral bond order of Kekulized form
        is_aromatic : bool
            True if this bond is aromatic, False otherwise
        stereochemistry : str, optional, default=None
            Either 'E' or 'Z' for specified stereochemistry, or None if stereochemistry is irrelevant
        fractional_bond_order : float, optional, default=None
            The fractional (eg. Wiberg) bond order
        Returns
        -------
        index : int
            The index of the bond in the molecule

        """
        if isinstance(atom1, int) and isinstance(atom2, int):
            atom1_atom = self.atoms[atom1]
            atom2_atom = self.atoms[atom2]
        elif isinstance(atom1, Atom) and isinstance(atom2, Atom):
            atom1_atom = atom1
            atom2_atom = atom2
        else:
            raise Exception(
                "Invalid inputs to molecule._add_bond. Expected ints or Atoms. "
                "Received {} (type {}) and {} (type {}) ".format(
                    atom1, type(atom1), atom2, type(atom2)
                )
            )
        # TODO: Check to make sure bond does not already exist
        if atom1_atom.is_bonded_to(atom2_atom):
            raise Exception(
                "Bond already exists between {} and {}".format(atom1_atom, atom2_atom)
            )
        bond = Bond(
            atom1_atom,
            atom2_atom,
            bond_order,
            is_aromatic,
            stereochemistry=stereochemistry,
            fractional_bond_order=fractional_bond_order,
        )
        self._bonds.append(bond)
        self._invalidate_cached_properties()
        # TODO: This is a bad way to get bond index
        return self._bonds.index(bond)

    def _add_conformer(self, coordinates):
        """
        Add a conformation of the molecule

        Parameters
        ----------
        coordinates: simtk.unit.Quantity(np.array) with shape (n_atoms, 3) and dimension of distance
            Coordinates of the new conformer, with the first dimension of the array corresponding to the atom index in
            the Molecule's indexing system.

        Returns
        -------
        index: int
            The index of this conformer
        """
        new_conf = unit.Quantity(np.zeros((self.n_atoms, 3), np.float), unit.angstrom)
        if not (new_conf.shape == coordinates.shape):
            raise Exception(
                "molecule.add_conformer given input of the wrong shape: "
                "Given {}, expected {}".format(coordinates.shape, new_conf.shape)
            )

        try:
            new_conf[:] = coordinates
        except AttributeError as e:
            print(e)
            raise Exception(
                "Coordinates passed to Molecule._add_conformer without units. Ensure that coordinates are "
                "of type simtk.units.Quantity"
            )

        if self._conformers is None:
            # TODO should we checking that the exact same conformer is not in the list already?
            self._conformers = []
        self._conformers.append(new_conf)
        return len(self._conformers)

    @property
    def partial_charges(self):
        """
        Returns the partial charges (if present) on the molecule.

        Returns
        -------
        partial_charges : a simtk.unit.Quantity - wrapped numpy array [1 x n_atoms] or None
            The partial charges on this Molecule's atoms. Returns None if no charges have been specified.
        """
        return self._partial_charges

    @partial_charges.setter
    def partial_charges(self, charges):
        """
        Set the atomic partial charges for this molecule.

        Parameters
        ----------
        charges : None or a simtk.unit.Quantity - wrapped numpy array [1 x n_atoms]
            The partial charges to assign to the molecule. If not None, must be in units compatible with simtk.unit.elementary_charge

        """
        if charges is None:
            self._partial_charges = None
        else:
            assert hasattr(charges, "unit")
            assert unit.elementary_charge.is_compatible(charges.unit)
            assert charges.shape == (self.n_atoms,)

            charges_ec = charges.in_units_of(unit.elementary_charge)
            self._partial_charges = charges_ec

    @property
    def n_particles(self):
        """
        The number of Particle objects, which corresponds to how many positions must be used.
        """
        return len(self._atoms) + len(self._virtual_sites)

    @property
    def n_atoms(self):
        """
        The number of Atom objects.
        """
        return len(self._atoms)

    @property
    def n_virtual_sites(self):
        """
        The number of VirtualSite objects.
        """
        return sum([1 for virtual_site in self.virtual_sites])

    @property
    def n_bonds(self):
        """
        The number of Bond objects.
        """
        return sum([1 for bond in self.bonds])

    @property
    def n_angles(self):
        """int: number of angles in the Molecule."""
        self._construct_angles()
        return len(self._angles)

    @property
    def n_propers(self):
        """int: number of proper torsions in the Molecule."""
        self._construct_torsions()
        return len(self._propers)

    @property
    def n_impropers(self):
        """int: number of improper torsions in the Molecule."""
        self._construct_torsions()
        return len(self._impropers)

    @property
    def particles(self):
        """
        Iterate over all Particle objects.
        """
        # TODO: Re-implement this when we see how it interfaces with Topology
        return self._atoms + self._virtual_sites

    @property
    def atoms(self):
        """
        Iterate over all Atom objects.
        """
        return self._atoms

    @property
    def conformers(self):
        """
        Returns the list of conformers for this molecule. This returns a list of simtk.unit.Quantity-wrapped numpy
        arrays, of shape (3 x n_atoms) and with dimensions of distance. The return value is the actual list of
        conformers, and changes to the contents affect the original FrozenMolecule.

        """
        return self._conformers

    @property
    def n_conformers(self):
        """
        Returns the number of conformers for this molecule.
        """
        if self._conformers is None:
            return 0
        return len(self._conformers)

    @property
    def virtual_sites(self):
        """
        Iterate over all VirtualSite objects.
        """
        return self._virtual_sites

    @property
    def bonds(self):
        """
        Iterate over all Bond objects.
        """
        return self._bonds

    @property
    def angles(self):
        """
        Get an iterator over all i-j-k angles.
        """
        self._construct_angles()
        return self._angles

    @property
    def torsions(self):
        """
        Get an iterator over all i-j-k-l torsions.
        Note that i-j-k-i torsions (cycles) are excluded.

        Returns
        -------
        torsions : iterable of 4-Atom tuples
        """
        self._construct_torsions()
        return self._torsions

    @property
    def propers(self):
        """
        Iterate over all proper torsions in the molecule

        .. todo::

           * Do we need to return a ``Torsion`` object that collects information about fractional bond orders?
        """
        self._construct_torsions()
        return self._propers

    @property
    def impropers(self):
        """
        Iterate over all proper torsions in the molecule

        .. todo::

           * Do we need to return a ``Torsion`` object that collects information about fractional bond orders?
        """
        self._construct_torsions()
        return self._impropers

    @property
    def total_charge(self):
        """
        Return the total charge on the molecule
        """
        charge_sum = 0.0 * unit.elementary_charge
        for atom in self.atoms:
            charge_sum += atom.formal_charge
        return charge_sum

    @property
    def name(self):
        """
        The name (or title) of the molecule
        """
        return self._name

    @name.setter
    def name(self, other):
        """
        Set the name of this molecule
        """
        if other is None:
            self._name = ""
        elif type(other) is str:
            self._name = other
        else:
            raise Exception("Molecule name must be a string")

    @property
    def properties(self):
        """
        The properties dictionary of the molecule
        """
        return self._properties

    @property
    def hill_formula(self):
        """
        Get the Hill formula of the molecule
        """
        return Molecule.to_hill_formula(self)

    @staticmethod
    def to_hill_formula(molecule):
        """
        Generate the Hill formula from either a FrozenMolecule, TopologyMolecule or
        nx.Graph() of the molecule

        Parameters
        -----------
        molecule : FrozenMolecule, TopologyMolecule or nx.Graph()

        Returns
        ----------
        formula : the Hill formula of the molecule

        Raises
        -----------
        NotImplementedError : if the molecule is not of one of the specified types.
        """

        from openforcefield.topology import TopologyMolecule

        # check for networkx then assuming we have a Molecule or TopologyMolecule instance just try and
        # extract the info. Note we do not type check the TopologyMolecule due to cyclic dependencies
        if isinstance(molecule, nx.Graph):
            atom_nums = list(
                dict(molecule.nodes(data="atomic_number", default=1)).values()
            )

        elif isinstance(molecule, TopologyMolecule):
            atom_nums = [atom.atomic_number for atom in molecule.atoms]

        elif isinstance(molecule, FrozenMolecule):
            atom_nums = [atom.atomic_number for atom in molecule.atoms]

        else:
            raise NotImplementedError(
                f"The input type {type(molecule)} is not supported,"
                f"please supply an openforcefield.topology.molecule.Molecule,"
                f"openforcefield.topology.topology.TopologyMolecule or networkx representaion "
                f"of the molecule."
            )

        # make a correct hill formula representation following this guide
        # https://en.wikipedia.org/wiki/Chemical_formula#Hill_system

        # create the counter dictionary using chemical symbols
        atom_symbol_counts = Counter(
            Element.getByAtomicNumber(atom_num).symbol for atom_num in atom_nums
        )

        formula = []
        # Check for C and H first, to make a correct hill formula
        for el in ["C", "H"]:
            if el in atom_symbol_counts:
                count = atom_symbol_counts.pop(el)
                formula.append(el)
                if count > 1:
                    formula.append(str(count))

        # now get the rest of the elements in alphabetical ordering
        for el in sorted(atom_symbol_counts.keys()):
            count = atom_symbol_counts.pop(el)
            formula.append(el)
            if count > 1:
                formula.append(str(count))

        return "".join(formula)

    def chemical_environment_matches(
        self, query, toolkit_registry=GLOBAL_TOOLKIT_REGISTRY
    ):
        """Retrieve all matches for a given chemical environment query.

        Parameters
        ----------
        query : str or ChemicalEnvironment
            SMARTS string (with one or more tagged atoms) or ``ChemicalEnvironment`` query
            Query will internally be resolved to SMIRKS using ``query.asSMIRKS()`` if it has an ``.asSMIRKS`` method.
        toolkit_registry : openforcefield.utils.toolkits.ToolkitRegistry or openforcefield.utils.toolkits.ToolkitWrapper, optional, default=GLOBAL_TOOLKIT_REGISTRY
            :class:`ToolkitRegistry` or :class:`ToolkitWrapper` to use for chemical environment matches


        Returns
        -------
        matches : list of atom index tuples
            A list of tuples, containing the indices of the matching atoms.

        Examples
        --------
        Retrieve all the carbon-carbon bond matches in a molecule

        >>> molecule = Molecule.from_iupac('imatinib')
        >>> matches = molecule.chemical_environment_matches('[#6X3:1]~[#6X3:2]')

        .. todo ::

           * Do we want to generalize ``query`` to allow other kinds of queries, such as mdtraj DSL, pymol selections, atom index slices, etc?
             We could call it ``topology.matches(query)`` instead of ``chemical_environment_matches``

        """
        # Resolve to SMIRKS if needed
        # TODO: Update this to use updated ChemicalEnvironment API
        if hasattr(query, "smirks"):
            smirks = query.smirks
        elif type(query) == str:
            smirks = query
        else:
            raise ValueError("'query' must be either a string or a ChemicalEnvironment")

        # Use specified cheminformatics toolkit to determine matches with specified aromaticity model
        # TODO: Simplify this by requiring a toolkit registry for the molecule?
        # TODO: Do we have to pass along an aromaticity model?
        if isinstance(toolkit_registry, ToolkitRegistry):
            matches = toolkit_registry.call("find_smarts_matches", self, smirks)
        elif isinstance(toolkit_registry, ToolkitWrapper):
            matches = toolkit_registry.find_smarts_matches(self, smirks)
        else:
            raise InvalidToolkitRegistryError(
                "'toolkit_registry' must be either a ToolkitRegistry or a ToolkitWrapper"
            )

        return matches

    # TODO: Move OE-dependent parts of this to toolkits.py
    @classmethod
    @OpenEyeToolkitWrapper.requires_toolkit()
    def from_iupac(cls, iupac_name, **kwargs):
        """Generate a molecule from IUPAC or common name

        Parameters
        ----------
        iupac_name : str
            IUPAC name of molecule to be generated
        allow_undefined_stereo : bool, default=False
            If false, raises an exception if molecule contains undefined stereochemistry.

        Returns
        -------
        molecule : Molecule
            The resulting molecule with position

        .. note :: This method requires the OpenEye toolkit to be installed.

        Examples
        --------

        Create a molecule from a common name

        >>> molecule = Molecule.from_iupac('4-[(4-methylpiperazin-1-yl)methyl]-N-(4-methyl-3-{[4-(pyridin-3-yl)pyrimidin-2-yl]amino}phenyl)benzamide')

        Create a molecule from a common name

        >>> molecule = Molecule.from_iupac('imatinib')

        """
        from openeye import oechem, oeiupac

        oemol = oechem.OEMol()
        oeiupac.OEParseIUPACName(oemol, iupac_name)
        oechem.OETriposAtomNames(oemol)
        result = oechem.OEAddExplicitHydrogens(oemol)
        if result == False:
            raise Exception("Addition of explicit hydrogens failed in from_iupac")
        molecule = cls.from_openeye(oemol, **kwargs)
        return molecule

    # TODO: Move OE-dependent parts of this to toolkits.py
    @OpenEyeToolkitWrapper.requires_toolkit()
    def to_iupac(self):
        """Generate IUPAC name from Molecule

        Returns
        -------
        iupac_name : str
            IUPAC name of the molecule

        .. note :: This method requires the OpenEye toolkit to be installed.

        Examples
        --------

        >>> from openforcefield.utils import get_data_file_path
        >>> sdf_filepath = get_data_file_path('molecules/ethanol.sdf')
        >>> molecule = Molecule(sdf_filepath)
        >>> iupac_name = molecule.to_iupac()

        """
        from openeye import oeiupac

        return oeiupac.OECreateIUPACName(self.to_openeye())

    @staticmethod
    def from_topology(topology):
        """Return a Molecule representation of an openforcefield Topology containing a single Molecule object.

        Parameters
        ----------
        topology : openforcefield.topology.Topology
            The :class:`Topology` object containing a single :class:`Molecule` object.
            Note that OpenMM and MDTraj ``Topology`` objects are not supported.

        Returns
        -------
        molecule : openforcefield.topology.Molecule
            The Molecule object in the topology

        Raises
        ------
        ValueError
            If the topology does not contain exactly one molecule.

        Examples
        --------

        Create a molecule from a Topology object that contains exactly one molecule

        >>> molecule = Molecule.from_topology(topology)  # doctest: +SKIP

        """
        # TODO: Ensure we are dealing with an openforcefield Topology object
        if topology.n_topology_molecules != 1:
            raise ValueError("Topology must contain exactly one molecule")
        molecule = [i for i in topology.reference_molecules][0]
        return Molecule(molecule)

    def to_topology(self):
        """
        Return an openforcefield Topology representation containing one copy of this molecule

        Returns
        -------
        topology : openforcefield.topology.Topology
            A Topology representation of this molecule

        Examples
        --------

        >>> molecule = Molecule.from_iupac('imatinib')
        >>> topology = molecule.to_topology()

        """
        from openforcefield.topology import Topology

        return Topology.from_molecules(self)

    @staticmethod
    def from_file(
        file_path,
        file_format=None,
        toolkit_registry=GLOBAL_TOOLKIT_REGISTRY,
        allow_undefined_stereo=False,
    ):
        """
        Create one or more molecules from a file

        .. todo::

           * Extend this to also include some form of .offmol Open Force Field Molecule format?
           * Generalize this to also include file-like objects?

        Parameters
        ----------
        file_path : str or file-like object
            The path to the file or file-like object to stream one or more molecules from.
        file_format : str, optional, default=None
            Format specifier, usually file suffix (eg. 'MOL2', 'SMI')
            Note that not all toolkits support all formats. Check ToolkitWrapper.toolkit_file_read_formats for your
            loaded toolkits for details.
        toolkit_registry : openforcefield.utils.toolkits.ToolkitRegistry or openforcefield.utils.toolkits.ToolkitWrapper,
        optional, default=GLOBAL_TOOLKIT_REGISTRY
            :class:`ToolkitRegistry` or :class:`ToolkitWrapper` to use for file loading. If a Toolkit is passed, only
            the highest-precedence toolkit is used
        allow_undefined_stereo : bool, default=False
            If false, raises an exception if oemol contains undefined stereochemistry.

        Returns
        -------
        molecules : Molecule or list of Molecules
            If there is a single molecule in the file, a Molecule is returned;
            otherwise, a list of Molecule objects is returned.

        Examples
        --------
        >>> from openforcefield.tests.utils import get_monomer_mol2_file_path
        >>> mol2_file_path = get_monomer_mol2_file_path('cyclohexane')
        >>> molecule = Molecule.from_file(mol2_file_path)

        """

        if file_format is None:
            if not (isinstance(file_path, str)):
                raise Exception(
                    "If providing a file-like object for reading molecules, the format must be specified"
                )
            # Assume that files ending in ".gz" should use their second-to-last suffix for compatibility check
            # TODO: Will all cheminformatics packages be OK with gzipped files?
            if file_path[-3:] == ".gz":
                file_format = file_path.split(".")[-2]
            else:
                file_format = file_path.split(".")[-1]
        file_format = file_format.upper()

        # Determine which toolkit to use (highest priority that's compatible with input type)
        if isinstance(toolkit_registry, ToolkitRegistry):
            # TODO: Encapsulate this logic into ToolkitRegistry.call()?
            toolkit = None
            supported_read_formats = {}
            for query_toolkit in toolkit_registry.registered_toolkits:
                if file_format in query_toolkit.toolkit_file_read_formats:
                    toolkit = query_toolkit
                    break
                supported_read_formats[
                    query_toolkit.toolkit_name
                ] = query_toolkit.toolkit_file_read_formats
            if toolkit is None:
                msg = (
                    f"No toolkits in registry can read file {file_path} (format {file_format}). Supported "
                    f"formats in the provided ToolkitRegistry are {supported_read_formats}. "
                )
                # Per issue #407, not allowing RDKit to read mol2 has confused a lot of people. Here we add text
                # to the error message that will hopefully reduce this confusion.
                if file_format == "MOL2" and RDKitToolkitWrapper.is_available():
                    msg += (
                        f"RDKit does not fully support input of molecules from mol2 format unless they "
                        f"have Corina atom types, and this is not common in the simulation community. For this "
                        f"reason, the Open Force Field Toolkit does not use "
                        f"RDKit to read .mol2. Consider reading from SDF instead. If you would like to attempt "
                        f"to use RDKit to read mol2 anyway, you can load the molecule of interest into an RDKit "
                        f"molecule and use openforcefield.topology.Molecule.from_rdkit, but we do not recommend this."
                    )
                elif file_format == "PDB" and RDKitToolkitWrapper.is_available():
                    msg += (
                        "RDKit can not safely read PDBs on their own. Information about bond order and aromaticity "
                        "is likely to be lost. PDBs can be used along with a valid smiles string with RDKit using "
                        "the constructor Molecule.from_pdb_and_smiles(file_path, smiles)"
                    )
                raise NotImplementedError(msg)

        elif isinstance(toolkit_registry, ToolkitWrapper):
            # TODO: Encapsulate this logic in ToolkitWrapper?
            toolkit = toolkit_registry
            if file_format not in toolkit.toolkit_file_read_formats:
                msg = (
                    f"Toolkit {toolkit.toolkit_name} can not read file {file_path} (format {file_format}). Supported "
                    f"formats for this toolkit are {toolkit.toolkit_file_read_formats}."
                )
                if toolkit.toolkit_name == "The RDKit" and file_format == "PDB":
                    msg += (
                        "RDKit can however read PDBs with a valid smiles string using the "
                        "Molecule.from_pdb_and_smiles(file_path, smiles) constructor"
                    )
                raise NotImplementedError(msg)
        else:
            raise InvalidToolkitRegistryError(
                "'toolkit_registry' must be either a ToolkitRegistry or a ToolkitWrapper"
            )

        mols = list()

        if isinstance(file_path, str):
            mols = toolkit.from_file(
                file_path,
                file_format=file_format,
                allow_undefined_stereo=allow_undefined_stereo,
            )
        elif hasattr(file_path, "read"):
            file_obj = file_path
            mols = toolkit.from_file_obj(
                file_obj,
                file_format=file_format,
                allow_undefined_stereo=allow_undefined_stereo,
            )

        if len(mols) == 0:
            raise Exception("Unable to read molecule from file: {}".format(file_path))
        elif len(mols) == 1:
            return mols[0]

        return mols

    def _to_xyz_file(self, file_path):
        """
        Write the current molecule and its conformers to a multiframe xyz file, if the molecule
        has no current coordinates all atoms will be set to 0,0,0 in keeping with the behaviour of the
        backend toolkits.

        Information on the type of XYZ file written can be found here <http://openbabel.org/wiki/XYZ_(format)>.

        Parameters
        ----------
        file_path : str or file-like object
            A file-like object or the path to the file to be written.
        """

        # If we do not have a conformer make one with all zeros
        if self.n_conformers == 0:
            conformers = [
                unit.Quantity(np.zeros((self.n_atoms, 3), np.float), unit.angstrom)
            ]

        else:
            conformers = self._conformers

        if len(conformers) == 1:
            end = ""
            title = (
                lambda frame: f'{self.name if self.name is not "" else self.hill_formula}{frame}\n'
            )
        else:
            end = 1
            title = (
                lambda frame: f'{self.name if self.name is not "" else self.hill_formula} Frame {frame}\n'
            )

        # check if we have a file path or an open file object
        if isinstance(file_path, str):
            xyz_data = open(file_path, "w")
        else:
            xyz_data = file_path

        # add the data to the xyz_data list
        for i, geometry in enumerate(conformers, 1):
            xyz_data.write(f"{self.n_atoms}\n" + title(end))
            for j, atom_coords in enumerate(geometry.in_units_of(unit.angstrom)):
                x, y, z = atom_coords._value
                xyz_data.write(
                    f"{self.atoms[j].element.symbol}       {x: .10f}   {y: .10f}   {z: .10f}\n"
                )

            # now we up the frame count
            end = i + 1

        # now close the file
        xyz_data.close()

    def to_file(self, file_path, file_format, toolkit_registry=GLOBAL_TOOLKIT_REGISTRY):
        """Write the current molecule to a file or file-like object

        Parameters
        ----------
        file_path : str or file-like object
            A file-like object or the path to the file to be written.
        file_format : str
            Format specifier, one of ['MOL2', 'MOL2H', 'SDF', 'PDB', 'SMI', 'CAN', 'TDT']
            Note that not all toolkits support all formats
        toolkit_registry : openforcefield.utils.toolkits.ToolkitRegistry or openforcefield.utils.toolkits.ToolkitWrapper,
        optional, default=GLOBAL_TOOLKIT_REGISTRY
            :class:`ToolkitRegistry` or :class:`ToolkitWrapper` to use for file writing. If a Toolkit is passed, only
            the highest-precedence toolkit is used

        Raises
        ------
        ValueError
            If the requested file_format is not supported by one of the installed cheminformatics toolkits

        Examples
        --------

        >>> molecule = Molecule.from_iupac('imatinib')
        >>> molecule.to_file('imatinib.mol2', file_format='mol2')  # doctest: +SKIP
        >>> molecule.to_file('imatinib.sdf', file_format='sdf')  # doctest: +SKIP
        >>> molecule.to_file('imatinib.pdb', file_format='pdb')  # doctest: +SKIP

        """

        if isinstance(toolkit_registry, ToolkitRegistry):
            pass
        elif isinstance(toolkit_registry, ToolkitWrapper):
            toolkit = toolkit_registry
            toolkit_registry = ToolkitRegistry(toolkit_precedence=[])
            toolkit_registry.add_toolkit(toolkit)
        else:
            raise InvalidToolkitRegistryError(
                "'toolkit_registry' must be either a ToolkitRegistry or a ToolkitWrapper"
            )

        file_format = file_format.upper()
        # check if xyz, use the toolkit independent method.
        if file_format == "XYZ":
            return self._to_xyz_file(file_path=file_path)

        # Take the first toolkit that can write the desired output format
        toolkit = None
        for query_toolkit in toolkit_registry.registered_toolkits:
            if file_format in query_toolkit.toolkit_file_write_formats:
                toolkit = query_toolkit
                break

        # Raise an exception if no toolkit was found to provide the requested file_format
        if toolkit is None:
            supported_formats = {}
            for toolkit in toolkit_registry.registered_toolkits:
                supported_formats[
                    toolkit.toolkit_name
                ] = toolkit.toolkit_file_write_formats
            raise ValueError(
                "The requested file format ({}) is not available from any of the installed toolkits "
                "(supported formats: {})".format(file_format, supported_formats)
            )

        # Write file
        if type(file_path) == str:
            # Open file for writing
            toolkit.to_file(self, file_path, file_format)
        else:
            toolkit.to_file_obj(self, file_path, file_format)

    def enumerate_tautomers(
        self, max_states=20, toolkit_registry=GLOBAL_TOOLKIT_REGISTRY
    ):
        """
        Enumerate the possible tautomers of the current molecule

        Parameters
        ----------
        max_states: int optional, default=20
            The maximum amount of molecules that should be returned

        toolkit_registry: openforcefield.utils.toolkits.ToolkitRegistry or openforcefield.utils.toolkits.ToolkitWrapper,
        optional, default=GLOBAL_TOOLKIT_REGISTRY
            `ToolkitRegistry` or :class:`ToolkitWrapper` to use to enumerate the tautomers.

        Returns
        -------
        molecules: List[openforcefield.topology.Molecule]
            A list of openforcefield.topology.Molecule instances not including the input molecule.
        """

        if isinstance(toolkit_registry, ToolkitRegistry):
            molecules = toolkit_registry.call(
                "enumerate_tautomers", molecule=self, max_states=max_states
            )

        elif isinstance(toolkit_registry, ToolkitWrapper):
            molecules = toolkit_registry.enumerate_tautomers(
                self, max_states=max_states
            )

        else:
            raise InvalidToolkitRegistryError(
                "'toolkit_registry' must be either a ToolkitRegistry or a ToolkitWrapper"
            )

        return molecules

    def enumerate_stereoisomers(
        self,
        undefined_only=False,
        max_isomers=20,
        rationalise=True,
        toolkit_registry=GLOBAL_TOOLKIT_REGISTRY,
    ):
        """
        Enumerate the stereocenters and bonds of the current molecule.

        Parameters
        ----------
        undefined_only: bool optional, default=False
            If we should enumerate all stereocenters and bonds or only those with undefined stereochemistry

        max_isomers: int optional, default=20
            The maximum amount of molecules that should be returned

        rationalise: bool optional, default=True
            If we should try to build and rationalise the molecule to ensure it can exist

        toolkit_registry: openforcefield.utils.toolkits.ToolkitRegistry or openforcefield.utils.toolkits.ToolkitWrapper,
        optional, default=GLOBAL_TOOLKIT_REGISTRY
            `ToolkitRegistry` or :class:`ToolkitWrapper` to use to enumerate the stereoisomers.

        Returns
        --------
        molecules: List[openforcefield.topology.Molecule]
            A list of openforcefield.topology.Molecule instances not including the input molecule.

        """

        if isinstance(toolkit_registry, ToolkitRegistry):
            molecules = toolkit_registry.call(
                "enumerate_stereoisomers",
                molecule=self,
                undefined_only=undefined_only,
                max_isomers=max_isomers,
                rationalise=rationalise,
            )

        elif isinstance(toolkit_registry, ToolkitWrapper):
            molecules = toolkit_registry.enumerate_stereoisomers(
                self,
                undefined_only=undefined_only,
                max_isomers=max_isomers,
                rationalise=rationalise,
            )

        else:
            raise InvalidToolkitRegistryError(
                "'toolkit_registry' must be either a ToolkitRegistry or a ToolkitWrapper"
            )

        return molecules

    @OpenEyeToolkitWrapper.requires_toolkit()
    def enumerate_protomers(self, max_states=10):
        """
        Enumerate the formal charges of a molecule to generate different protomoers.

        Parameters
        ----------
        max_states: int optional, default=10,
            The maximum number of protomer states to be returned.

        Returns
        -------
        molecules: List[openforcefield.topology.Molecule],
            A list of the protomers of the input molecules not including the input.
        """

        toolkit = OpenEyeToolkitWrapper()
        molecules = toolkit.enumerate_protomers(molecule=self, max_states=max_states)

        return molecules

    @staticmethod
    @RDKitToolkitWrapper.requires_toolkit()
    def from_rdkit(rdmol, allow_undefined_stereo=False):
        """
        Create a Molecule from an RDKit molecule.

        Requires the RDKit to be installed.

        Parameters
        ----------
        rdmol : rkit.RDMol
            An RDKit molecule
        allow_undefined_stereo : bool, default=False
            If false, raises an exception if oemol contains undefined stereochemistry.

        Returns
        -------
        molecule : openforcefield.Molecule
            An openforcefield molecule

        Examples
        --------

        Create a molecule from an RDKit molecule

        >>> from rdkit import Chem
        >>> from openforcefield.tests.utils import get_data_file_path
        >>> rdmol = Chem.MolFromMolFile(get_data_file_path('systems/monomers/ethanol.sdf'))
        >>> molecule = Molecule.from_rdkit(rdmol)

        """
        toolkit = RDKitToolkitWrapper()
        molecule = toolkit.from_rdkit(
            rdmol, allow_undefined_stereo=allow_undefined_stereo
        )
        return molecule

    @RDKitToolkitWrapper.requires_toolkit()
    def to_rdkit(self, aromaticity_model=DEFAULT_AROMATICITY_MODEL):
        """
        Create an RDKit molecule

        Requires the RDKit to be installed.

        Parameters
        ----------
        aromaticity_model : str, optional, default=DEFAULT_AROMATICITY_MODEL
            The aromaticity model to use

        Returns
        -------
        rdmol : rkit.RDMol
            An RDKit molecule

        Examples
        --------

        Convert a molecule to RDKit

        >>> from openforcefield.utils import get_data_file_path
        >>> sdf_filepath = get_data_file_path('molecules/ethanol.sdf')
        >>> molecule = Molecule(sdf_filepath)
        >>> rdmol = molecule.to_rdkit()

        """
        toolkit = RDKitToolkitWrapper()
        return toolkit.to_rdkit(self, aromaticity_model=aromaticity_model)

    @staticmethod
    @OpenEyeToolkitWrapper.requires_toolkit()
    def from_openeye(oemol, allow_undefined_stereo=False):
        """
        Create a Molecule from an OpenEye molecule.

        Requires the OpenEye toolkit to be installed.

        Parameters
        ----------
        oemol : openeye.oechem.OEMol
            An OpenEye molecule
        allow_undefined_stereo : bool, default=False
            If false, raises an exception if oemol contains undefined stereochemistry.

        Returns
        -------
        molecule : openforcefield.topology.Molecule
            An openforcefield molecule

        Examples
        --------

        Create a Molecule from an OpenEye OEMol

        >>> from openeye import oechem
        >>> from openforcefield.tests.utils import get_data_file_path
        >>> ifs = oechem.oemolistream(get_data_file_path('systems/monomers/ethanol.mol2'))
        >>> oemols = list(ifs.GetOEGraphMols())
        >>> molecule = Molecule.from_openeye(oemols[0])

        """
        toolkit = OpenEyeToolkitWrapper()
        molecule = toolkit.from_openeye(
            oemol, allow_undefined_stereo=allow_undefined_stereo
        )
        return molecule

    def to_qcschema(self, multiplicity=1, conformer=0, extras=None):
        """
        Generate the qschema input format used to submit jobs to archive
        or run qcengine calculations locally,
        spec can be found here <https://molssi-qc-schema.readthedocs.io/en/latest/index.html>

        .. warning :: This API is experimental and subject to change.

        Parameters
        ----------
        multiplicity : int, default=1,
            The multiplicity of the molecule required for qcschema

        conformer : int, default=0,
            The index of the conformer that should be used for qcschema

        extras : dict, default=None
            The extras dictionary that should be included into the qcelemental.models.Molecule. This can be used to
            include extra information such as the smiles representation.

        Returns
        ---------
        qcelemental.models.Molecule :
            A validated qcschema

        Example
        -------

        Create and validate a qcelemental input

        >>> import qcelemental as qcel
        >>> mol = Molecule.from_smiles('CC')
        >>> mol.generate_conformers(n_conformers=1)
        >>> qcschema = mol.to_qcschema()

        Raises
        --------
        ImportError : if qcelemental is not installed; the qcschema can not be validated.

        InvalidConformerError : if there is no conformer found at the given index.
        """

        try:
            import qcelemental as qcel
        except ImportError:
            raise ImportError(
                "Please install QCElemental via conda install -c conda-forge qcelemental "
                "to validate the schema"
            )

        # get/ check the geometry
        try:
            geometry = self.conformers[conformer].in_units_of(unit.bohr)
        except (IndexError, TypeError):
            raise InvalidConformerError(
                "The molecule must have a conformation to produce a valid qcschema; "
                f"no conformer was found at index {conformer}."
            )

        # Gather the required qcschema data
        charge = self.total_charge / unit.elementary_charge
        connectivity = [
            (bond.atom1_index, bond.atom2_index, bond.bond_order) for bond in self.bonds
        ]
        symbols = [
            Element.getByAtomicNumber(atom.atomic_number).symbol for atom in self.atoms
        ]

        schema_dict = {
            "symbols": symbols,
            "geometry": geometry,
            "connectivity": connectivity,
            "molecular_charge": charge,
            "molecular_multiplicity": multiplicity,
            "extras": extras,
        }

        return qcel.models.Molecule.from_data(schema_dict, validate=True)

    @classmethod
    def from_mapped_smiles(
        cls,
        mapped_smiles,
        toolkit_registry=GLOBAL_TOOLKIT_REGISTRY,
        allow_undefined_stereo=False,
    ):
        """
        Create an openforcefield.topology.molecule.Molecule from a mapped SMILES made with cmiles.
        The molecule will be in the order of the indexing in the mapped smiles string.

        .. warning :: This API is experimental and subject to change.

        Parameters
        ----------
        mapped_smiles: str,
            A CMILES-style mapped smiles string with explicit hydrogens.

        toolkit_registry : openforcefield.utils.toolkits.ToolkitRegistry or openforcefield.utils.toolkits.ToolkitWrapper, optional, default=None
            :class:`ToolkitRegistry` or :class:`ToolkitWrapper` to use for SMILES-to-molecule conversion

        allow_undefined_stereo : bool, default=False
            If false, raises an exception if oemol contains undefined stereochemistry.

        Returns
        ----------
        offmol : openforcefield.topology.molecule.Molecule
            An openforcefiled molecule instance.

        Raises
        --------
        SmilesParsingError : if the given SMILES had no indexing picked up by the toolkits.
        """

        # create the molecule from the smiles and check we have the right number of indexes
        # in the mapped SMILES
        offmol = cls.from_smiles(
            mapped_smiles,
            hydrogens_are_explicit=True,
            toolkit_registry=toolkit_registry,
            allow_undefined_stereo=allow_undefined_stereo,
        )

        # check we found some mapping and remove it as we do not want to expose atom maps
        try:
            mapping = offmol._properties.pop("atom_map")
        except KeyError:
            raise SmilesParsingError(
                "The given SMILES has no indexing, please generate a valid explicit hydrogen "
                "mapped SMILES using cmiles."
            )

        if len(mapping) != offmol.n_atoms:
            raise SmilesParsingError(
                "The mapped smiles does not contain enough indexes to remap the molecule."
            )

        # remap the molecule using the atom map found in the smiles
        # the order is mapping = Dict[current_index: new_index]
        # first renumber the mapping dict indexed from 0, currently from 1 as 0 indicates no mapping in toolkits
        adjusted_mapping = dict((current, new - 1) for current, new in mapping.items())

        return offmol.remap(adjusted_mapping, current_to_new=True)

    @classmethod
    def from_qcschema(
        cls,
        qca_record,
        client=None,
        toolkit_registry=GLOBAL_TOOLKIT_REGISTRY,
        allow_undefined_stereo=False,
    ):
        """
        Create a Molecule from  a QCArchive entry based on the cmiles information.

        If we also have a client instance/address we can go and attach the starting geometry.

        Parameters
        ----------
        qca_record : dict,
            A QCArchive dict with json encoding or record instance

        client : optional, default=None,
            A qcportal.FractalClient instance so we can pull the initial molecule geometry.

        toolkit_registry : openforcefield.utils.toolkits.ToolkitRegistry or openforcefield.utils.toolkits.ToolkitWrapper, optional, default=None
            :class:`ToolkitRegistry` or :class:`ToolkitWrapper` to use for SMILES-to-molecule conversion

        allow_undefined_stereo : bool, default=False
            If false, raises an exception if oemol contains undefined stereochemistry.

        Returns
        -------
        molecule : openforcefield.topology.Molecule
            An openforcefield molecule instance.

        Raises
        -------
        AttributeError : if the record dict can not be made from a record instance.
            if a client is passed, because the client could not retrive the initial molecule.

        KeyError : if the dict does not contain the canonical_isomeric_explicit_hydrogen_mapped_smiles.

        InvalidConformerError : silent error, if the conformer could not be attached.
        """

        # We can accept the Dataset entry record or the dict with JSON encoding
        # lets get it all in the dict rep
        if not isinstance(qca_record, dict):
            try:
                qca_record = qca_record.dict(encoding="json")
            except AttributeError:
                raise AttributeError(
                    "The object passed could not be converted to a dict with json encoding"
                )

        try:
            mapped_smiles = qca_record["attributes"][
                "canonical_isomeric_explicit_hydrogen_mapped_smiles"
            ]
        except KeyError:
            raise KeyError(
                "The record must contain the hydrogen mapped smiles to be safely made from the archive."
            )

        # make a new molecule that has been reordered to match the cmiles mapping
        offmol = cls.from_mapped_smiles(
            mapped_smiles,
            toolkit_registry=toolkit_registry,
            allow_undefined_stereo=allow_undefined_stereo,
        )

        if client is not None:
            # try and find the initial molecule conformations and attach them
            # collect the input molecules
            try:
                input_mols = client.query_molecules(id=qca_record["initial_molecules"])
            except KeyError:
                # this must be an optimisation record
                input_mols = client.query_molecules(id=qca_record["initial_molecule"])
            except AttributeError:
                raise AttributeError(
                    "The provided client can not query molecules, make sure it is an instance of"
                    "qcportal.client.FractalClient() with the correct address."
                )
            initial_ids = {}
            # now for each molecule convert and attach the input geometry
            for molecule in input_mols:
                geometry = unit.Quantity(
                    np.array(molecule.geometry, np.float), unit.bohr
                )
                try:
                    offmol.add_conformer(geometry.in_units_of(unit.angstrom))
                    initial_ids[molecule.id] = offmol.n_conformers - 1
                except InvalidConformerError:
                    print(
                        "Invalid conformer for this molecule, the geometry could not be attached."
                    )
            # attach a dict that has the initial molecule ids and the number of the conformer it is stored in
            offmol._properties["initial_molecules"] = initial_ids

        return offmol

    @classmethod
    @RDKitToolkitWrapper.requires_toolkit()
    def from_pdb_and_smiles(cls, file_path, smiles, allow_undefined_stereo=False):
        """
        Create a Molecule from a pdb file and a SMILES string using RDKit.

        Requires RDKit to be installed.

        .. warning :: This API is experimental and subject to change.

        The molecule is created and sanitised based on the SMILES string, we then find a mapping
        between this molecule and one from the PDB based only on atomic number and connections.
        The SMILES molecule is then reindex to match the PDB, the conformer is attached and the
        molecule returned.

        Parameters
        ----------
        file_path: str
            PDB file path
        smiles : str
            a valid smiles string for the pdb, used for seterochemistry and bond order

        allow_undefined_stereo : bool, default=False
            If false, raises an exception if oemol contains undefined stereochemistry.

        Returns
        --------
        molecule : openforcefield.Molecule
            An OFFMol instance with ordering the same as used in the PDB file.

        Raises
        ------
        InvalidConformerError : if the SMILES and PDB molecules are not isomorphic.
        """

        toolkit = RDKitToolkitWrapper()
        return toolkit.from_pdb_and_smiles(file_path, smiles, allow_undefined_stereo)

    def canonical_order_atoms(self, toolkit_registry=GLOBAL_TOOLKIT_REGISTRY):
        """
        Canonical order the atoms in a copy of the molecule using a toolkit, returns a new copy.

        .. warning :: This API is experimental and subject to change.

        Parameters
        ----------
        toolkit_registry : openforcefield.utils.toolkits.ToolkitRegistry or openforcefield.utils.toolkits.ToolkitWrapper, optional, default=None
            :class:`ToolkitRegistry` or :class:`ToolkitWrapper` to use for SMILES-to-molecule conversion

         Returns
        -------
        molecule : openforcefield.topology.Molecule
            An new openforcefield-style molecule with atoms in the canonical order.
        """

        if isinstance(toolkit_registry, ToolkitRegistry):
            return toolkit_registry.call("canonical_order_atoms", self)
        elif isinstance(toolkit_registry, ToolkitWrapper):
            toolkit = toolkit_registry
            return toolkit.canonical_order_atoms(self)
        else:
<<<<<<< HEAD
            raise InvalidToolkitRegistryError(
=======
            raise Exception(
>>>>>>> 1e113fed
                "Invalid toolkit_registry passed to from_smiles. Expected ToolkitRegistry or ToolkitWrapper. Got  {}".format(
                    type(toolkit_registry)
                )
            )

    def remap(self, mapping_dict, current_to_new=True):
        """
        Remap all of the indexes in the molecule to match the given mapping dict

        .. warning :: This API is experimental and subject to change.

        Parameters
        ----------
        mapping_dict : dict,
            A dictionary of the mapping between in the indexes, this should start from 0.
        current_to_new : bool, default=True
            The dict is {current_index: new_index} if True else {new_index: current_index}

        Returns
        -------
        new_molecule :  openforcefield.topology.molecule.Molecule
            An openforcefield.Molecule instance with all attributes transferred, in the PDB order.
        """

        if self.n_virtual_sites != 0:
            raise NotImplementedError("We can not remap virtual sites yet!")

        # make sure the size of the mapping matches the current molecule
        if len(mapping_dict) != self.n_atoms:
            raise ValueError(
                f"The number of mapping indices({len(mapping_dict)}) does not match the number of"
                f"atoms in this molecule({self.n_atoms})"
            )

        # make two mapping dicts we need new to old for atoms
        # and old to new for bonds
        if current_to_new:
            cur_to_new = mapping_dict
            new_to_cur = dict(zip(mapping_dict.values(), mapping_dict.keys()))
        else:
            new_to_cur = mapping_dict
            cur_to_new = dict(zip(mapping_dict.values(), mapping_dict.keys()))

        new_molecule = Molecule()
        new_molecule.name = self.name

        try:
            # add the atoms list
            for i in range(self.n_atoms):
                # get the old atom info
                old_atom = self._atoms[new_to_cur[i]]
                new_molecule.add_atom(**old_atom.to_dict())
        # this is the first time we access the mapping; catch an index error here corresponding to mapping that starts
        # from 0 or higher
        except (KeyError, IndexError):
            raise IndexError(
                f"The mapping supplied is missing a relation corresponding to atom({i})"
            )

        # add the bonds but with atom indexes in a sorted ascending order
        for bond in self._bonds:
            atoms = sorted([cur_to_new[bond.atom1_index], cur_to_new[bond.atom2_index]])
            bond_dict = bond.to_dict()
            bond_dict["atom1"] = atoms[0]
            bond_dict["atom2"] = atoms[1]
            new_molecule.add_bond(**bond_dict)

        # we can now resort the bonds
        sorted_bonds = sorted(
            new_molecule.bonds, key=operator.attrgetter("atom1_index", "atom2_index")
        )
        new_molecule._bonds = sorted_bonds

        # remap the charges
        if self.partial_charges is not None:
            new_charges = np.zeros(self.n_atoms)
            for i in range(self.n_atoms):
                new_charges[i] = self.partial_charges[new_to_cur[i]].value_in_unit(
                    unit.elementary_charge
                )
            new_molecule.partial_charges = new_charges * unit.elementary_charge

        # remap the conformers there can be more than one
        if self.conformers is not None:
            for conformer in self.conformers:
                new_conformer = np.zeros((self.n_atoms, 3))
                for i in range(self.n_atoms):
                    new_conformer[i] = conformer[new_to_cur[i]].value_in_unit(
                        unit.angstrom
                    )
                new_molecule.add_conformer(new_conformer * unit.angstrom)

        # move any properties across
        new_molecule._properties = self._properties

        return new_molecule

    @OpenEyeToolkitWrapper.requires_toolkit()
    def to_openeye(self, aromaticity_model=DEFAULT_AROMATICITY_MODEL):
        """
        Create an OpenEye molecule

        Requires the OpenEye toolkit to be installed.

        .. todo ::

           * Use stored conformer positions instead of an argument.
           * Should the aromaticity model be specified in some other way?

        Parameters
        ----------
        aromaticity_model : str, optional, default=DEFAULT_AROMATICITY_MODEL
            The aromaticity model to use

        Returns
        -------
        oemol : openeye.oechem.OEMol
            An OpenEye molecule

        Examples
        --------

        Create an OpenEye molecule from a Molecule

        >>> molecule = Molecule.from_smiles('CC')
        >>> oemol = molecule.to_openeye()

        """
        toolkit = OpenEyeToolkitWrapper()
        return toolkit.to_openeye(self, aromaticity_model=aromaticity_model)

    def _construct_angles(self):
        """
        Get an iterator over all i-j-k angles.
        """
        # TODO: Build Angle objects instead of tuple of atoms.
        if not hasattr(self, "_angles"):
            self._construct_bonded_atoms_list()
            self._angles = set()
            for atom1 in self._atoms:
                for atom2 in self._bondedAtoms[atom1]:
                    for atom3 in self._bondedAtoms[atom2]:
                        if atom1 == atom3:
                            continue
                        # TODO: Encapsulate this logic into an Angle class.
                        if atom1.molecule_atom_index < atom3.molecule_atom_index:
                            self._angles.add((atom1, atom2, atom3))
                        else:
                            self._angles.add((atom3, atom2, atom1))

    def _construct_torsions(self):
        """
        Construct sets containing the atoms improper and proper torsions
        """
        # TODO: Build Proper/ImproperTorsion objects instead of tuple of atoms.
        if not hasattr(self, "_torsions"):
            self._construct_bonded_atoms_list()

            # self._torsions = set()
            self._propers = set()
            self._impropers = set()
            for atom1 in self._atoms:
                for atom2 in self._bondedAtoms[atom1]:
                    for atom3 in self._bondedAtoms[atom2]:
                        if atom1 == atom3:
                            continue
                        for atom4 in self._bondedAtoms[atom3]:
                            if atom4 == atom2:
                                continue
                            # Exclude i-j-k-i
                            if atom1 == atom4:
                                continue

                            if atom1.molecule_atom_index < atom4.molecule_atom_index:
                                torsion = (atom1, atom2, atom3, atom4)
                            else:
                                torsion = (atom4, atom3, atom2, atom1)

                            self._propers.add(torsion)

                        for atom3i in self._bondedAtoms[atom2]:
                            if atom3i == atom3:
                                continue
                            if atom3i == atom1:
                                continue

                            improper = (atom1, atom2, atom3, atom3i)
                            self._impropers.add(improper)

            self._torsions = self._propers | self._impropers
        # return iter(self._torsions)

    def _construct_bonded_atoms_list(self):
        """
        Construct list of all atoms each atom is bonded to.

        """
        # TODO: Add this to cached_properties
        if not hasattr(self, "_bondedAtoms"):
            # self._atoms = [ atom for atom in self.atoms() ]
            self._bondedAtoms = dict()
            for atom in self._atoms:
                self._bondedAtoms[atom] = set()
            for bond in self._bonds:
                atom1 = self.atoms[bond.atom1_index]
                atom2 = self.atoms[bond.atom2_index]
                self._bondedAtoms[atom1].add(atom2)
                self._bondedAtoms[atom2].add(atom1)

    def _is_bonded(self, atom_index_1, atom_index_2):
        """Return True if atoms are bonded, False if not.

        Parameters
        ----------
        atom_index_1 : int
        atom_index_2 : int
            Atom indices

        Returns
        -------
        is_bonded : bool
            True if atoms are bonded, False otherwise


        """
        self._construct_bonded_atoms_list()
        atom1 = self._atoms[atom_index_1]
        atom2 = self._atoms[atom_index_2]
        return atom2 in self._bondedAtoms[atom1]

    def get_bond_between(self, i, j):
        """Returns the bond between two atoms

        Parameters
        ----------
        i, j : int or Atom
            Atoms or atom indices to check

        Returns
        -------
        bond : Bond
            The bond between i and j.

        """
        if isinstance(i, int) and isinstance(j, int):
            atom_i = self._atoms[i]
            atom_j = self._atoms[j]
        elif isinstance(i, Atom) and isinstance(j, Atom):
            atom_i = i
            atom_j = j
        else:
            raise TypeError(
<<<<<<< HEAD
                "Invalid input passed to get_bond_between(). Expected ints or Atoms, "
=======
                "Invalid input passed to is_bonded(). Expected ints or Atoms, "
>>>>>>> 1e113fed
                "got {} and {}".format(i, j)
            )

        for bond in atom_i.bonds:

            for atom in bond.atoms:

                if atom == atom_i:
                    continue

                if atom == atom_j:
                    return bond

        from openforcefield.topology import NotBondedError

        raise NotBondedError("No bond between atom {} and {}".format(i, j))


class Molecule(FrozenMolecule):
    """
    Mutable chemical representation of a molecule, such as a small molecule or biopolymer.

    .. todo :: What other API calls would be useful for supporting biopolymers as small molecules? Perhaps iterating over chains and residues?

    Examples
    --------

    Create a molecule from an sdf file

    >>> from openforcefield.utils import get_data_file_path
    >>> sdf_filepath = get_data_file_path('molecules/ethanol.sdf')
    >>> molecule = Molecule(sdf_filepath)

    Convert to OpenEye OEMol object

    >>> oemol = molecule.to_openeye()

    Create a molecule from an OpenEye molecule

    >>> molecule = Molecule.from_openeye(oemol)

    Convert to RDKit Mol object

    >>> rdmol = molecule.to_rdkit()

    Create a molecule from an RDKit molecule

    >>> molecule = Molecule.from_rdkit(rdmol)

    Create a molecule from IUPAC name (requires the OpenEye toolkit)

    >>> molecule = Molecule.from_iupac('imatinib')

    Create a molecule from SMILES

    >>> molecule = Molecule.from_smiles('Cc1ccccc1')

    .. warning :: This API is experimental and subject to change.

    """

    def __init__(self, *args, **kwargs):
        """
        Create a new Molecule object

        Parameters
        ----------
        other : optional, default=None
            If specified, attempt to construct a copy of the Molecule from the specified object.
            This can be any one of the following:

            * a :class:`Molecule` object
            * a file that can be used to construct a :class:`Molecule` object
            * an ``openeye.oechem.OEMol``
            * an ``rdkit.Chem.rdchem.Mol``
            * a serialized :class:`Molecule` object

        Examples
        --------

        Create an empty molecule:

        >>> empty_molecule = Molecule()

        Create a molecule from a file that can be used to construct a molecule,
        using either a filename or file-like object:

        >>> from openforcefield.utils import get_data_file_path
        >>> sdf_filepath = get_data_file_path('molecules/ethanol.sdf')
        >>> molecule = Molecule(sdf_filepath)
        >>> molecule = Molecule(open(sdf_filepath, 'r'), file_format='sdf')

        >>> import gzip
        >>> mol2_gz_filepath = get_data_file_path('molecules/toluene.mol2.gz')
        >>> molecule = Molecule(gzip.GzipFile(mol2_gz_filepath, 'r'), file_format='mol2')

        Create a molecule from another molecule:

        >>> molecule_copy = Molecule(molecule)

        Convert to OpenEye OEMol object

        >>> oemol = molecule.to_openeye()

        Create a molecule from an OpenEye molecule:

        >>> molecule = Molecule(oemol)

        Convert to RDKit Mol object

        >>> rdmol = molecule.to_rdkit()

        Create a molecule from an RDKit molecule:

        >>> molecule = Molecule(rdmol)

        Create a molecule from a serialized molecule object:

        >>> serialized_molecule = molecule.__getstate__()
        >>> molecule_copy = Molecule(serialized_molecule)

        .. todo ::

           * If a filename or file-like object is specified but the file contains more than one molecule, what is the
           proper behavior? Read just the first molecule, or raise an exception if more than one molecule is found?

           * Should we also support SMILES strings or IUPAC names for ``other``?

        """
        # super(self, Molecule).__init__(*args, **kwargs)
        super(Molecule, self).__init__(*args, **kwargs)

    # TODO: Change this to add_atom(Atom) to improve encapsulation and extensibility?
    def add_atom(
        self, atomic_number, formal_charge, is_aromatic, stereochemistry=None, name=None
    ):
        """
        Add an atom

        Parameters
        ----------
        atomic_number : int
            Atomic number of the atom
        formal_charge : int
            Formal charge of the atom
        is_aromatic : bool
            If True, atom is aromatic; if False, not aromatic
        stereochemistry : str, optional, default=None
            Either 'R' or 'S' for specified stereochemistry, or None if stereochemistry is irrelevant
        name : str, optional, default=None
            An optional name for the atom

        Returns
        -------
        index : int
            The index of the atom in the molecule

        Examples
        --------

        Define a methane molecule

        >>> molecule = Molecule()
        >>> molecule.name = 'methane'
        >>> C = molecule.add_atom(6, 0, False)
        >>> H1 = molecule.add_atom(1, 0, False)
        >>> H2 = molecule.add_atom(1, 0, False)
        >>> H3 = molecule.add_atom(1, 0, False)
        >>> H4 = molecule.add_atom(1, 0, False)
        >>> bond_idx = molecule.add_bond(C, H1, False, 1)
        >>> bond_idx = molecule.add_bond(C, H2, False, 1)
        >>> bond_idx = molecule.add_bond(C, H3, False, 1)
        >>> bond_idx = molecule.add_bond(C, H4, False, 1)

        """
        atom_index = self._add_atom(
            atomic_number,
            formal_charge,
            is_aromatic,
            stereochemistry=stereochemistry,
            name=name,
        )
        return atom_index

    def add_bond_charge_virtual_site(
        self,
        atoms,
        distance,
        charge_increments=None,
        weights=None,
        epsilon=None,
        sigma=None,
        rmin_half=None,
        name="",
    ):
        """
        Create a bond charge-type virtual site, in which the location of the charge is specified by the position of two atoms. This supports placement of a virtual site S along a vector between two specified atoms, e.g. to allow for a sigma hole for halogens or similar contexts. With positive values of the distance, the virtual site lies outside the first indexed atom.
        Parameters
        ----------
        atoms : list of openforcefield.topology.molecule.Atom objects or ints of shape [N
            The atoms defining the virtual site's position or their indices
        distance : float

        weights : list of floats of shape [N] or None, optional, default=None
            weights[index] is the weight of particles[index] contributing to the position of the virtual site. Default is None
        charge_increments : list of floats of shape [N], optional, default=None
            The amount of charge to remove from the VirtualSite's atoms and put in the VirtualSite. Indexing in this list should match the ordering in the atoms list. Default is None.
        epsilon : float
            Epsilon term for VdW properties of virtual site. Default is None.
        sigma : float, default=None
            Sigma term for VdW properties of virtual site. Default is None.
        rmin_half : float
            Rmin_half term for VdW properties of virtual site. Default is None.
        name : string or None, default=''
            The name of this virtual site. Default is ''.

        Returns
        -------
        index : int
            The index of the newly-added virtual site in the molecule

        """

        vsite_index = self._add_bond_charge_virtual_site(
            atoms,
            distance,
            weights=weights,
            charge_increments=charge_increments,
            epsilon=epsilon,
            sigma=sigma,
            rmin_half=rmin_half,
            name=name,
        )
        return vsite_index

    def add_monovalent_lone_pair_virtual_site(
        self, atoms, distance, out_of_plane_angle, in_plane_angle, **kwargs
    ):
        """
        Create a bond charge-type virtual site, in which the location of the charge is specified by the position of three atoms.

        TODO : Do "weights" have any meaning here?

        Parameters
        ----------
        atoms : list of three openforcefield.topology.molecule.Atom objects or ints
            The three atoms defining the virtual site's position or their molecule atom indices
        distance : float

        out_of_plane_angle : float

        in_plane_angle : float

        epsilon : float
            Epsilon term for VdW properties of virtual site. Default is None.
        sigma : float, default=None
            Sigma term for VdW properties of virtual site. Default is None.
        rmin_half : float
            Rmin_half term for VdW properties of virtual site. Default is None.
        name : string or None, default=''
            The name of this virtual site. Default is ''.

        Returns
        -------
        index : int
            The index of the newly-added virtual site in the molecule


        """

        # vsite_index = self._add_monovalent_lone_pair_virtual_site(self, atoms, distance, out_of_plane_angle, in_plane_angle, charge_increments=charge_increments, weights=weights, epsilon=epsilon, sigma=sigma, rmin_half=rmin_half, name=name)
        vsite_index = self._add_monovalent_lone_pair_virtual_site(
            atoms, distance, out_of_plane_angle, in_plane_angle, **kwargs
        )
        return vsite_index

    # def add_divalent_lone_pair_virtual_site(self, atoms, distance, out_of_plane_angle, in_plane_angle, charge_increments=None, weights=None, epsilon=None, sigma=None, rmin_half=None, name=None):
    def add_divalent_lone_pair_virtual_site(
        self, atoms, distance, out_of_plane_angle, in_plane_angle, **kwargs
    ):
        """
        Create a divalent lone pair-type virtual site, in which the location of the charge is specified by the position of three atoms.

        TODO : Do "weights" have any meaning here?

        Parameters
        ----------
        atoms : list of 3 openforcefield.topology.molecule.Atom objects or ints
            The three atoms defining the virtual site's position or their molecule atom indices
        distance : float

        out_of_plane_angle : float

        in_plane_angle : float

        epsilon : float
            Epsilon term for VdW properties of virtual site. Default is None.
        sigma : float, default=None
            Sigma term for VdW properties of virtual site. Default is None.
        rmin_half : float
            Rmin_half term for VdW properties of virtual site. Default is None.
        name : string or None, default=''
            The name of this virtual site. Default is ''.

        Returns
        -------
        index : int
            The index of the newly-added virtual site in the molecule

        """
        # vsite_index = self._add_divalent_lone_pair_virtual_site(self, atoms, distance, out_of_plane_angle, in_plane_angle, charge_increments=charge_increments, weights=weights, epsilon=epsilon, sigma=sigma, rmin_half=rmin_half, name=name)
        vsite_index = self._add_divalent_lone_pair_virtual_site(
            atoms, distance, out_of_plane_angle, in_plane_angle, **kwargs
        )
        return vsite_index

    def add_trivalent_lone_pair_virtual_site(
        self, atoms, distance, out_of_plane_angle, in_plane_angle, **kwargs
    ):
        """
        Create a trivalent lone pair-type virtual site, in which the location of the charge is specified by the position of four atoms.

        TODO : Do "weights" have any meaning here?

        Parameters
        ----------
        atoms : list of 4 openforcefield.topology.molecule.Atom objects or ints
            The three atoms defining the virtual site's position or their molecule atom indices
        distance : float

        out_of_plane_angle : float

        in_plane_angle : float

        epsilon : float
            Epsilon term for VdW properties of virtual site. Default is None.
        sigma : float, default=None
            Sigma term for VdW properties of virtual site. Default is None.
        rmin_half : float
            Rmin_half term for VdW properties of virtual site. Default is None.
        name : string or None, default=''
            The name of this virtual site. Default is ''.

        Returns
        -------
        index : int
            The index of the newly-added virtual site in the molecule

        """
        vsite_index = self._add_trivalent_lone_pair_virtual_site(
            atoms, distance, out_of_plane_angle, in_plane_angle, **kwargs
        )
        return vsite_index

    def add_bond(
        self,
        atom1,
        atom2,
        bond_order,
        is_aromatic,
        stereochemistry=None,
        fractional_bond_order=None,
    ):
        """
        Add a bond between two specified atom indices


        Parameters
        ----------
        atom1 : int or openforcefield.topology.molecule.Atom
            Index of first atom
        atom2 : int or openforcefield.topology.molecule.Atom
            Index of second atom
        bond_order : int
            Integral bond order of Kekulized form
        is_aromatic : bool
            True if this bond is aromatic, False otherwise
        stereochemistry : str, optional, default=None
            Either 'E' or 'Z' for specified stereochemistry, or None if stereochemistry is irrelevant
        fractional_bond_order : float, optional, default=None
            The fractional (eg. Wiberg) bond order

        Returns
        -------
        index: int
            Index of the bond in this molecule

        """
        bond_index = self._add_bond(
            atom1,
            atom2,
            bond_order,
            is_aromatic,
            stereochemistry=stereochemistry,
            fractional_bond_order=fractional_bond_order,
        )
        return bond_index

    def add_conformer(self, coordinates):
        """
        Add a conformation of the molecule

        Parameters
        ----------
        coordinates: simtk.unit.Quantity(np.array) with shape (n_atoms, 3) and dimension of distance
            Coordinates of the new conformer, with the first dimension of the array corresponding to the atom index in
            the Molecule's indexing system.

        Returns
        -------
        index: int
            The index of this conformer
        """

        # TODO how can be check that a set of coords and no connections
        #   is a conformation that does not change connectivity?

        return self._add_conformer(coordinates)

    def visualize(self, backend="rdkit", width=500, height=300):
        """
        Render a visualization of the molecule in Jupyter
        
        Parameters
        ----------
        backend : str, optional, default='rdkit'
            Which visualization engine to use. Choose from:
            - rdkit
            - openeye
            - nglview (conformers needed)
        width : int, optional, default=500
            Width of the generated representation (only applicable to
            backend=openeye)
        height : int, optional, default=300
            Width of the generated representation (only applicable to
            backend=openeye)

        Returns
        -------
        object
            Depending on the backend chosen:
            - rdkit, openeye -> IPython.display.Image
            - nglview -> nglview.NGLWidget
        """
        from openforcefield.utils.toolkits import OPENEYE_AVAILABLE, RDKIT_AVAILABLE

        backend = backend.lower()

        if backend == "nglview":
            try:
                import nglview as nv
            except ImportError:
                raise ValueError(
                    "Attempted to visualize with NGLview but did not find it "
                    "installed. Try conda install -c conda-forge nglview."
                )
            if self.conformers:
                trajectory_like = _OFFTrajectoryNGLView(self)
                widget = nv.NGLWidget(trajectory_like)
                return widget
            else:
                raise ValueError(
                    "Visualizing with NGLview requires that the molecule has "
                    "conformers."
                )
        if backend == "rdkit":
            if RDKIT_AVAILABLE:
                from rdkit.Chem.Draw import IPythonConsole

                return self.to_rdkit()
            else:
                warnings.warn(
                    "RDKit was requested as a visualization backend but "
                    "it was not found to be installed. Falling back to "
                    "trying to using OpenEye for visualization."
                )
                backend = "openeye"
        if backend == "openeye":
            if OPENEYE_AVAILABLE:
                from IPython.display import Image
                from openeye import oedepict

                oemol = self.to_openeye()

                opts = oedepict.OE2DMolDisplayOptions(
                    width, height, oedepict.OEScale_AutoScale
                )

                oedepict.OEPrepareDepiction(oemol)
                img = oedepict.OEImage(width, height)
                display = oedepict.OE2DMolDisplay(oemol, opts)
                oedepict.OERenderMolecule(img, display)
                png = oedepict.OEWriteImageToString("png", img)
                return Image(png)

        raise ValueError("Could not find an appropriate backend")

    def _ipython_display_(self):
        from IPython.display import display

        try:
            return display(self.visualize(backend="nglview"))
        except (ImportError, ValueError):
            pass

        try:
            return display(self.visualize(backend="rdkit"))
        except ValueError:
            pass

        try:
            return display(self.visualize(backend="openeye"))
        except ValueError:
            pass


try:
    from nglview import Trajectory as _NGLViewTrajectory
except ImportError:
    _NGLViewTrajectory = object


class _OFFTrajectoryNGLView(_NGLViewTrajectory):
    """
    Handling conformers of an OpenFF Molecule as frames in a trajectory. Only
    to be used for NGLview visualization.

    Parameters
    ----------
    molecule : openforcefield.topology.Molecule
        The molecule (with conformers) to visualize
    """

    def __init__(self, molecule):
        self.molecule = molecule
        self.ext = "pdb"
        self.params = {}
        self.id = str(uuid.uuid4())

    def get_coordinates(self, index):
        return self.molecule.conformers[index] / unit.angstrom

    @property
    def n_frames(self):
        return len(self.molecule.conformers)

    def get_structure_string(self):
        memfile = StringIO()
        self.molecule.to_file(memfile, "pdb")
        memfile.seek(0)
        block = memfile.getvalue()
        # FIXME: Prevent multi-model PDB export with a keyword in molecule.to_file()?
        models = block.split("END\n", 1)
        return models[0]


class InvalidConformerError(Exception):
    """
    This error is raised when the conformer added to the molecule
    has a different connectivity to that already defined.
    or anyother conformer related issues.
    """

    pass


class SmilesParsingError(Exception):
    """
    This error is rasied when parsing a smiles string results in an error.
    """

    pass<|MERGE_RESOLUTION|>--- conflicted
+++ resolved
@@ -58,11 +58,8 @@
 from openforcefield.utils.toolkits import (
     DEFAULT_AROMATICITY_MODEL,
     GLOBAL_TOOLKIT_REGISTRY,
-<<<<<<< HEAD
+    InvalidToolkitError,
     InvalidToolkitRegistryError,
-=======
-    InvalidToolkitError,
->>>>>>> 1e113fed
     OpenEyeToolkitWrapper,
     RDKitToolkitWrapper,
     ToolkitRegistry,
@@ -2000,11 +1997,7 @@
         elif isinstance(toolkit_registry, ToolkitWrapper):
             to_smiles_method = toolkit_registry.to_smiles
         else:
-<<<<<<< HEAD
             raise InvalidToolkitRegistryError(
-=======
-            raise Exception(
->>>>>>> 1e113fed
                 "Invalid toolkit_registry passed to to_smiles. Expected ToolkitRegistry or ToolkitWrapper. Got  {}".format(
                     type(toolkit_registry)
                 )
@@ -2069,11 +2062,7 @@
                 inchi, allow_undefined_stereo=allow_undefined_stereo
             )
         else:
-<<<<<<< HEAD
             raise InvalidToolkitRegistryError(
-=======
-            raise Exception(
->>>>>>> 1e113fed
                 "Invalid toolkit_registry passed to from_inchi. Expected ToolkitRegistry or ToolkitWrapper. Got  {}".format(
                     type(toolkit_registry)
                 )
@@ -2117,11 +2106,7 @@
             toolkit = toolkit_registry
             inchi = toolkit.to_inchi(self, fixed_hydrogens=fixed_hydrogens)
         else:
-<<<<<<< HEAD
             raise InvalidToolkitRegistryError(
-=======
-            raise InvalidToolkitError(
->>>>>>> 1e113fed
                 "Invalid toolkit_registry passed to to_inchi. Expected ToolkitRegistry or ToolkitWrapper. Got  {}".format(
                     type(toolkit_registry)
                 )
@@ -2167,11 +2152,7 @@
             toolkit = toolkit_registry
             inchi_key = toolkit.to_inchikey(self, fixed_hydrogens=fixed_hydrogens)
         else:
-<<<<<<< HEAD
             raise InvalidToolkitRegistryError(
-=======
-            raise InvalidToolkitError(
->>>>>>> 1e113fed
                 "Invalid toolkit_registry passed to to_inchikey. Expected ToolkitRegistry or ToolkitWrapper. Got  {}".format(
                     type(toolkit_registry)
                 )
@@ -2227,11 +2208,7 @@
                 allow_undefined_stereo=allow_undefined_stereo,
             )
         else:
-<<<<<<< HEAD
             raise InvalidToolkitRegistryError(
-=======
-            raise Exception(
->>>>>>> 1e113fed
                 "Invalid toolkit_registry passed to from_smiles. Expected ToolkitRegistry or ToolkitWrapper. Got  {}".format(
                     type(toolkit_registry)
                 )
@@ -2530,11 +2507,7 @@
                 clear_existing=clear_existing,
             )
         else:
-<<<<<<< HEAD
             raise InvalidToolkitRegistryError(
-=======
-            raise InvalidToolkitError(
->>>>>>> 1e113fed
                 "Invalid toolkit_registry passed to generate_conformers. Expected ToolkitRegistry or ToolkitWrapper. Got  {}".format(
                     type(toolkit_registry)
                 )
@@ -2638,11 +2611,7 @@
                 strict_n_conformers=strict_n_conformers,
             )
         else:
-<<<<<<< HEAD
             raise InvalidToolkitRegistryError(
-=======
-            raise InvalidToolkitError(
->>>>>>> 1e113fed
                 f"Invalid toolkit_registry passed to assign_partial_charges."
                 f"Expected ToolkitRegistry or ToolkitWrapper. Got  {type(toolkit_registry)}"
             )
@@ -2694,11 +2663,7 @@
                 self, bond_order_model=bond_order_model, use_conformers=use_conformers
             )
         else:
-<<<<<<< HEAD
             raise InvalidToolkitRegistryError(
-=======
-            raise Exception(
->>>>>>> 1e113fed
                 f"Invalid toolkit_registry passed to assign_fractional_bond_orders. "
                 f"Expected ToolkitRegistry or ToolkitWrapper. Got {type(toolkit_registry)}."
             )
@@ -4445,11 +4410,7 @@
             toolkit = toolkit_registry
             return toolkit.canonical_order_atoms(self)
         else:
-<<<<<<< HEAD
             raise InvalidToolkitRegistryError(
-=======
-            raise Exception(
->>>>>>> 1e113fed
                 "Invalid toolkit_registry passed to from_smiles. Expected ToolkitRegistry or ToolkitWrapper. Got  {}".format(
                     type(toolkit_registry)
                 )
@@ -4702,11 +4663,7 @@
             atom_j = j
         else:
             raise TypeError(
-<<<<<<< HEAD
                 "Invalid input passed to get_bond_between(). Expected ints or Atoms, "
-=======
-                "Invalid input passed to is_bonded(). Expected ints or Atoms, "
->>>>>>> 1e113fed
                 "got {} and {}".format(i, j)
             )
 
